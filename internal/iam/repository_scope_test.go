--- conflicted
+++ resolved
@@ -65,9 +65,6 @@
 		id, err := uuid.GenerateUUID()
 		assert.Nil(err)
 
-<<<<<<< HEAD
-		err = TestVerifyOplog(rw, s.PublicId)
-=======
 		s, err := NewOrganization(WithName("fname-" + id))
 		s, err = repo.CreateScope(context.Background(), s)
 		assert.Nil(err)
@@ -77,7 +74,6 @@
 
 		p, err := NewProject(s.PublicId, WithName("fname-"+id))
 		p, err = repo.CreateScope(context.Background(), p)
->>>>>>> 5d7f2291
 		assert.Nil(err)
 		assert.True(p.PublicId != "")
 
@@ -114,11 +110,7 @@
 		assert.Equal(foundScope.GetPublicId(), s.GetPublicId())
 
 		assert.Nil(err)
-<<<<<<< HEAD
-		err = TestVerifyOplog(rw, s.PublicId, WithOperation(oplog.OpType_OP_TYPE_CREATE), WithCreateNbf(10))
-=======
 		err = db.TestVerifyOplog(rw, s.PublicId, db.WithOperation(oplog.OpType_OP_TYPE_CREATE), db.WithCreateNotBefore(10*time.Second))
->>>>>>> 5d7f2291
 		assert.Nil(err)
 
 		s.Name = "fname-" + id
@@ -135,11 +127,7 @@
 		assert.Equal(foundScope.GetPublicId(), s.GetPublicId())
 		assert.Equal(foundScope.GetDescription(), "")
 
-<<<<<<< HEAD
-		err = TestVerifyOplog(rw, s.PublicId, WithOperation(oplog.OpType_OP_TYPE_UPDATE), WithCreateNbf(10))
-=======
 		err = db.TestVerifyOplog(rw, s.PublicId, db.WithOperation(oplog.OpType_OP_TYPE_UPDATE), db.WithCreateNotBefore(10*time.Second))
->>>>>>> 5d7f2291
 		assert.Nil(err)
 	})
 	t.Run("bad-parent-scope", func(t *testing.T) {
