--- conflicted
+++ resolved
@@ -133,14 +133,6 @@
    and status = 'active';
 `
 
-<<<<<<< HEAD
-	softDeleteStoreQuery = `
-update credential_vault_store
-   set delete_time = now()
- where public_id = $1
-   and delete_time is null
-returning *;
-=======
 	revokedCredentialQuery = `
 update credential_vault_credential
    set status = 'revoked'
@@ -159,7 +151,7 @@
 `
 
 	updateCredentialExpirationQuery = `
-update credential_vault_credential 
+update credential_vault_credential
    set last_renewal_time = now(),
        expiration_time   = wt_add_seconds_to_now(?)
  where public_id = ?;
@@ -169,6 +161,13 @@
 update credential_vault_credential
    set status = ?
  where public_id = ?;
->>>>>>> 2ec69182
+`
+
+	softDeleteStoreQuery = `
+update credential_vault_store
+   set delete_time = now()
+ where public_id = $1
+   and delete_time is null
+returning *;
 `
 )