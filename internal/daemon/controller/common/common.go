package common

import (
	"github.com/hashicorp/boundary/internal/auth/oidc"
	"github.com/hashicorp/boundary/internal/auth/password"
	credstatic "github.com/hashicorp/boundary/internal/credential/static"
	"github.com/hashicorp/boundary/internal/credential/vault"
	pluginhost "github.com/hashicorp/boundary/internal/host/plugin"
	"github.com/hashicorp/boundary/internal/host/static"
	"github.com/hashicorp/boundary/internal/iam"
	hostplugin "github.com/hashicorp/boundary/internal/plugin/host"
	"github.com/hashicorp/boundary/internal/servers"
	"github.com/hashicorp/boundary/internal/session"
	"github.com/hashicorp/boundary/internal/target"
)

type (
<<<<<<< HEAD
	AuthTokenRepoFactory         = oidc.AuthTokenRepoFactory
	VaultCredentialRepoFactory   = func() (*vault.Repository, error)
	IamRepoFactory               func() (*iam.Repository, error)
	OidcAuthRepoFactory          = oidc.OidcRepoFactory
	PasswordAuthRepoFactory      func() (*password.Repository, error)
	ServersRepoFactory           func() (*servers.Repository, error)
	StaticRepoFactory            func() (*static.Repository, error)
	PluginHostRepoFactory        func() (*pluginhost.Repository, error)
	HostPluginRepoFactory        func() (*hostplugin.Repository, error)
	SessionRepoFactory           func() (*session.Repository, error)
	ConnectionRepoFactory        func() (*session.ConnectionRepository, error)
	TargetRepoFactory            func() (*target.Repository, error)
	WorkerAuthRepoStorageFactory func() (*servers.WorkerAuthRepositoryStorage, error)
=======
	AuthTokenRepoFactory        = oidc.AuthTokenRepoFactory
	VaultCredentialRepoFactory  = func() (*vault.Repository, error)
	StaticCredentialRepoFactory = func() (*credstatic.Repository, error)
	IamRepoFactory              func() (*iam.Repository, error)
	OidcAuthRepoFactory         = oidc.OidcRepoFactory
	PasswordAuthRepoFactory     func() (*password.Repository, error)
	ServersRepoFactory          func() (*servers.Repository, error)
	StaticRepoFactory           func() (*static.Repository, error)
	PluginHostRepoFactory       func() (*pluginhost.Repository, error)
	HostPluginRepoFactory       func() (*hostplugin.Repository, error)
	SessionRepoFactory          func() (*session.Repository, error)
	ConnectionRepoFactory       func() (*session.ConnectionRepository, error)
	TargetRepoFactory           func() (*target.Repository, error)
>>>>>>> d06ac0d3
)<|MERGE_RESOLUTION|>--- conflicted
+++ resolved
@@ -15,9 +15,9 @@
 )
 
 type (
-<<<<<<< HEAD
 	AuthTokenRepoFactory         = oidc.AuthTokenRepoFactory
 	VaultCredentialRepoFactory   = func() (*vault.Repository, error)
+	StaticCredentialRepoFactory  = func() (*credstatic.Repository, error)
 	IamRepoFactory               func() (*iam.Repository, error)
 	OidcAuthRepoFactory          = oidc.OidcRepoFactory
 	PasswordAuthRepoFactory      func() (*password.Repository, error)
@@ -29,19 +29,4 @@
 	ConnectionRepoFactory        func() (*session.ConnectionRepository, error)
 	TargetRepoFactory            func() (*target.Repository, error)
 	WorkerAuthRepoStorageFactory func() (*servers.WorkerAuthRepositoryStorage, error)
-=======
-	AuthTokenRepoFactory        = oidc.AuthTokenRepoFactory
-	VaultCredentialRepoFactory  = func() (*vault.Repository, error)
-	StaticCredentialRepoFactory = func() (*credstatic.Repository, error)
-	IamRepoFactory              func() (*iam.Repository, error)
-	OidcAuthRepoFactory         = oidc.OidcRepoFactory
-	PasswordAuthRepoFactory     func() (*password.Repository, error)
-	ServersRepoFactory          func() (*servers.Repository, error)
-	StaticRepoFactory           func() (*static.Repository, error)
-	PluginHostRepoFactory       func() (*pluginhost.Repository, error)
-	HostPluginRepoFactory       func() (*hostplugin.Repository, error)
-	SessionRepoFactory          func() (*session.Repository, error)
-	ConnectionRepoFactory       func() (*session.ConnectionRepository, error)
-	TargetRepoFactory           func() (*target.Repository, error)
->>>>>>> d06ac0d3
 )