--- conflicted
+++ resolved
@@ -8,15 +8,8 @@
 	"time"
 
 	"github.com/hashicorp/boundary/internal/docker"
-<<<<<<< HEAD
-	berrors "github.com/hashicorp/boundary/internal/errors"
-	"github.com/hashicorp/go-hclog"
-	"github.com/hashicorp/go-multierror"
-=======
 	"github.com/hashicorp/boundary/internal/observability/event"
 	"github.com/hashicorp/go-hclog"
-	"github.com/jinzhu/gorm"
->>>>>>> 61722659
 	"github.com/lib/pq"
 	"gorm.io/driver/postgres"
 	"gorm.io/gorm"
@@ -51,7 +44,7 @@
 	case "postgres":
 		return Postgres, nil
 	default:
-		return UnknownDB, fmt.Errorf("delete: password account: scope id empty: %w", berrors.ErrInvalidParameter)
+		return UnknownDB, fmt.Errorf("%s is an unknown dialect", dialect)
 	}
 }
 
@@ -74,66 +67,6 @@
 	return db, nil
 }
 
-<<<<<<< HEAD
-// Migrate a database schema
-func Migrate(connectionUrl string, migrationsDirectory string) error {
-	if connectionUrl == "" {
-		return errors.New("connection url is unset")
-	}
-	if _, err := os.Stat(migrationsDirectory); os.IsNotExist(err) {
-		return errors.New("error migrations directory does not exist")
-	}
-	// run migrations
-	m, err := migrate.New(fmt.Sprintf("file://%s", migrationsDirectory), connectionUrl)
-	if err != nil {
-		return fmt.Errorf("unable to create migrations: %w", err)
-	}
-	if err := m.Up(); err != nil && err != migrate.ErrNoChange {
-		return fmt.Errorf("unable to run migrations: %w", err)
-	}
-	return nil
-}
-
-// InitStore will execute the migrations needed to initialize the store. It
-// returns true if migrations actually ran; false if we were already current.
-func InitStore(dialect string, cleanup func() error, url string) (bool, error) {
-	var mErr *multierror.Error
-	// run migrations
-	source, err := migrations.NewMigrationSource(dialect)
-	if err != nil {
-		mErr = multierror.Append(mErr, fmt.Errorf("error creating migration driver: %w", err))
-		if cleanup != nil {
-			if err := cleanup(); err != nil {
-				mErr = multierror.Append(mErr, fmt.Errorf("error cleaning up from creating driver: %w", err))
-			}
-		}
-		return false, mErr.ErrorOrNil()
-	}
-	m, err := migrate.NewWithSourceInstance("httpfs", source, url)
-	if err != nil {
-		mErr = multierror.Append(mErr, fmt.Errorf("error creating migrations: %w", err))
-		if cleanup != nil {
-			if err := cleanup(); err != nil {
-				mErr = multierror.Append(mErr, fmt.Errorf("error cleaning up from creating migrations: %w", err))
-			}
-		}
-		return false, mErr.ErrorOrNil()
-
-	}
-	if err := m.Up(); err != nil {
-		if err == migrate.ErrNoChange {
-			return false, nil
-		}
-		mErr = multierror.Append(mErr, fmt.Errorf("error running migrations: %w", err))
-		if cleanup != nil {
-			if err := cleanup(); err != nil {
-				mErr = multierror.Append(mErr, fmt.Errorf("error cleaning up from running migrations: %w", err))
-			}
-		}
-		return false, mErr.ErrorOrNil()
-	}
-	return true, mErr.ErrorOrNil()
-=======
 func GetGormLogFormatter(log hclog.Logger) func(values ...interface{}) (messages []interface{}) {
 	const op = "db.GetGormLogFormatter"
 	ctx := context.TODO()
@@ -149,7 +82,6 @@
 		}
 		return nil
 	}
->>>>>>> 61722659
 }
 
 type gormLogger struct {
