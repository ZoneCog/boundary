begin;

-- Split the server table into two new tables: controller and worker

create table server_controller (
  private_id text primary key,
  description wt_description,
  address wt_network_address not null,
  create_time wt_timestamp,
  update_time wt_timestamp
);
comment on table server_controller  is
  'server_controller is a table where each row represents a Boundary controller.';

create trigger immutable_columns before update on server_controller
  for each row execute procedure immutable_columns('private_id','create_time');

create trigger default_create_time_column before insert on server_controller
  for each row execute procedure default_create_time();

create trigger controller_insert_time_column before insert on server_controller
  for each row execute procedure update_time_column();

create trigger controller_update_time_column before update on server_controller
  for each row execute procedure update_time_column();

-- Worker table takes the place of the server table.
-- instead of the private_id we use a wt_public_id field named public_id since
-- workers will now be exposed as resources in boundary.

create table server_worker_type_enm (
  name text primary key
    constraint only_predefined_types_allowed
    check (
      name in (
        'pki',
        'kms'
      )
    )
);
comment on table server_worker_type_enm is
  'server_worker_type_enm is an enumeration table for worker types. '
  'It contains rows for representing the pki and kms types.';

insert into server_worker_type_enm (name)
values
  ('pki'),
  ('kms');

create table server_worker (
  public_id wt_public_id primary key,
  scope_id wt_scope_id not null
    references iam_scope_global(scope_id)
      on delete cascade
      on update cascade,
  description wt_description
    constraint description_only_has_printable_characters
      check (description is null or description !~ '[^[:print:]]'),
  name wt_name -- server_worker_scope_id_name_uq defines an appropriate uniqueness constraint for name
    constraint worker_name_must_be_set_by_status
      check (
          type != 'kms' or name is not null
        )
<<<<<<< HEAD
    constraint kms_name_must_be_lowercase
      check (lower(trim(name)) = name)
    constraint kms_name_only_has_printable_characters
      check (name !~ '[^[:print:]]'),
=======
    constraint name_must_be_lowercase
      check (name is null or lower(trim(name)) = name)
    constraint name_only_has_printable_characters
      check (name is null or name !~ '[^[:print:]]'),
>>>>>>> 06d0f995
  address wt_network_address
    constraint address_must_be_set_by_status
      check (
          -- address can be null only no status update has been received yet.
          (last_status_time is not null and address is not null)
          or
          (last_status_time is null and address is null)
        ),
  create_time wt_timestamp,
  update_time wt_timestamp,
  version wt_version,
  type text not null
    constraint server_worker_type_enm_fkey
      references server_worker_type_enm (name)
      on delete restrict
      on update cascade,
  last_status_time timestamp with time zone
    constraint last_status_time_not_before_create_time
      check (last_status_time >= create_time)
    constraint last_status_time_always_set_for_kms
      check (type != 'kms' or last_status_time is not null),
  constraint server_worker_scope_id_name_uq
    unique(scope_id, name)
);
comment on table server_worker  is
  'server_worker is a table where each row represents a Boundary worker.';

create trigger immutable_columns before update on server_worker
  for each row execute procedure immutable_columns('public_id', 'scope_id', 'type', 'create_time');

create trigger default_create_time_column before insert on server_worker
  for each row execute procedure default_create_time();

create trigger worker_insert_time_column before insert on server_worker
  for each row execute procedure update_time_column();

create trigger worker_update_time_column before update on server_worker
  for each row execute procedure update_time_column();

-- fixme: we should only update the version column when type = 'pki', but that
-- can be deferred
create trigger update_version_column after update of version, description, name on server_worker
  for each row execute procedure update_version_column();

create function immutable_kms_name()
  returns trigger
as $$
begin
  if old.type = 'kms' and new.name is distinct from old.name then
    raise exception 'immutable column for kms worker: server_worker.name' using
      errcode = '23601',
      schema = tg_table_schema,
      table = tg_table_name,
      column = 'name';
  end if;
  return new;
end;
$$ language plpgsql;
comment on function immutable_kms_name is
  'function used in before update triggers to make name column immutable for kms workers';

create trigger immutable_kms_name before update on server_worker
  for each row execute procedure immutable_kms_name();

create function update_kms_server_worker_update_last_status_time_column()
  returns trigger
as $$
begin
  if new.type = 'kms' then 
    new.last_status_time = now();
  end if;
  return new;
end;
$$ language plpgsql;
comment on function update_kms_server_worker_update_last_status_time_column is
  'function used to update the last_status_time column in server_worker with type kms to now';

create trigger update_kms_server_worker_last_status_time_column before update of address, name, description on server_worker
  for each row execute procedure update_kms_server_worker_update_last_status_time_column();

create function update_pki_server_worker_update_last_status_time_column()
  returns trigger
as $$
begin
  if new.type = 'pki' then
    new.last_status_time = now();
  end if;
  return new;
end;
$$ language plpgsql;
comment on function update_pki_server_worker_update_last_status_time_column is
  'function used to update the last_status_time column in server_worker with type pki to now';

create trigger update_pki_server_worker_last_status_time_column before update of address on server_worker
  for each row execute procedure update_pki_server_worker_update_last_status_time_column();

create function insert_kms_server_worker_update_last_status_time_column()
  returns trigger
as $$
begin
  if new.type = 'kms' then
    new.last_status_time = now();
  end if;
  return new;
end;
$$ language plpgsql;
comment on function insert_kms_server_worker_update_last_status_time_column is
  'function used to update the last_status_time column in server_worker with type kms to now';

create trigger insert_server_worker_last_update_time_column before insert on server_worker
  for each row execute procedure insert_kms_server_worker_update_last_status_time_column();

-- Create table worker tag
create table server_worker_tag_enm (
  source text primary key
    constraint only_predefined_server_worker_tag_sources_allowed
      check (
          source in ('configuration', 'api')
        )
);

insert into server_worker_tag_enm (source)
values
  ('configuration'),
  ('api');

create table server_worker_tag (
  worker_id wt_public_id
    constraint server_worker_fkey
      references server_worker(public_id)
        on delete cascade
        on update cascade,
  key wt_tagpair,
  value wt_tagpair,
  source text not null
    constraint server_worker_tag_enm_fkey
      references server_worker_tag_enm(source)
        on delete restrict
        on update cascade,
  primary key(worker_id, key, value, source)
);


-- Aaand drop server_tag
drop table server_tag;

-- Update session table to use worker_id instead of server_id, drop view first because of dependency on server type
drop view session_list;

-- Update session table to use worker_id instead of server_id
-- Updating the session table modified in 01/01_server_tags_migrations.up.sql
drop trigger update_version_column
  on session;
alter table session
  drop constraint session_server_id_fkey,
  drop column server_type,
  drop column server_id;
create trigger
  update_version_column
  after update of version, termination_reason, key_id, tofu_token on session
  for each row execute procedure update_version_column();

-- Update session_connection table to use worker_id instead of server_id
-- Table last updated in 21/02_session.up.sql
alter table session_connection
  drop column server_id,
  add column worker_id wt_public_id,
  add constraint server_worker_fkey
    foreign key (worker_id)
      references server_worker (public_id)
      on delete set null
      on update cascade;

-- Update job run table so that server id references controller id
-- We are not migrating the values from server_id to controller_id. The fkey
-- constraint says that server_id can be set to null when the server is deleted
-- which is what this migration does (removing all records from the server table).
-- Not migrating values make it easier to change types in the server_worker and
-- server_controller tables (like from text to wt_public_id or text to wt_address)
-- without having to worry about old values being valid in the new types.
-- Finally, neither jobs nor servers are exposed out of boundary so the risk of
-- losing data that would be useful later on is diminished.
alter table job_run
  add column controller_id text,
  drop column server_id;
alter table job_run
  add constraint controller_id_must_be_at_least_10_characters
    check(
      length(trim(controller_id)) > 10
    ),
  add constraint server_controller_fkey
    foreign key (controller_id)
      references server_controller (private_id)
      on delete set null
      on update cascade;

-- Since the above alter tables sets all controller_ids to null running jobs
-- can no longer be reclaimed by any controller and should be considered
-- interrupted.
update job_run
set
  status = 'interrupted',
  end_time = current_timestamp
where
    status = 'running';

-- Drop the server and server_type_enm tables
drop table server;
drop table server_type_enm;

commit;<|MERGE_RESOLUTION|>--- conflicted
+++ resolved
@@ -61,17 +61,10 @@
       check (
           type != 'kms' or name is not null
         )
-<<<<<<< HEAD
-    constraint kms_name_must_be_lowercase
-      check (lower(trim(name)) = name)
-    constraint kms_name_only_has_printable_characters
-      check (name !~ '[^[:print:]]'),
-=======
     constraint name_must_be_lowercase
       check (name is null or lower(trim(name)) = name)
     constraint name_only_has_printable_characters
       check (name is null or name !~ '[^[:print:]]'),
->>>>>>> 06d0f995
   address wt_network_address
     constraint address_must_be_set_by_status
       check (
