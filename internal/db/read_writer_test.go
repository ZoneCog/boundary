--- conflicted
+++ resolved
@@ -1459,342 +1459,6 @@
 		assert.NoError(t, err)
 	}()
 	testOplogResourceId := testId(t)
-<<<<<<< HEAD
-
-	createFn := func() []interface{} {
-		results := []interface{}{}
-		for i := 0; i < 10; i++ {
-			u, err := db_test.NewTestUser()
-			require.NoError(t, err)
-			results = append(results, u)
-		}
-		return results
-	}
-	createMixedFn := func() []interface{} {
-		u, err := db_test.NewTestUser()
-		require.NoError(t, err)
-		c, err := db_test.NewTestCar()
-		require.NoError(t, err)
-		return []interface{}{
-			u,
-			c,
-		}
-
-	}
-	type args struct {
-		createItems []interface{}
-		opt         []Option
-	}
-	tests := []struct {
-		name        string
-		underlying  *gorm.DB
-		args        args
-		wantOplogId string
-		wantErr     bool
-		wantErrIs   error
-	}{
-		{
-			name:       "simple",
-			underlying: db,
-			args: args{
-				createItems: createFn(),
-			},
-			wantErr: false,
-		},
-		{
-			name:       "withOplog",
-			underlying: db,
-			args: args{
-				createItems: createFn(),
-				opt: []Option{
-					WithOplog(
-						TestWrapper(t),
-						oplog.Metadata{
-							"resource-public-id": []string{testOplogResourceId},
-							"op-type":            []string{oplog.OpType_OP_TYPE_CREATE.String()},
-						},
-					),
-				},
-			},
-			wantOplogId: testOplogResourceId,
-			wantErr:     false,
-		},
-		{
-			name:       "mixed items",
-			underlying: db,
-			args: args{
-				createItems: createMixedFn(),
-			},
-			wantErr:   true,
-			wantErrIs: ErrInvalidParameter,
-		},
-		{
-			name:       "bad oplog opt: nil metadata",
-			underlying: nil,
-			args: args{
-				createItems: createFn(),
-				opt: []Option{
-					WithOplog(
-						TestWrapper(t),
-						nil,
-					),
-				},
-			},
-			wantErr:   true,
-			wantErrIs: ErrNilParameter,
-		},
-		{
-			name:       "bad oplog opt: nil wrapper",
-			underlying: nil,
-			args: args{
-				createItems: createFn(),
-				opt: []Option{
-					WithOplog(
-						nil,
-						oplog.Metadata{
-							"resource-public-id": []string{"doesn't matter since wrapper is nil"},
-							"op-type":            []string{oplog.OpType_OP_TYPE_CREATE.String()},
-						},
-					),
-				},
-			},
-			wantErr:   true,
-			wantErrIs: ErrNilParameter,
-		},
-		{
-			name:       "bad opt: WithLookup",
-			underlying: nil,
-			args: args{
-				createItems: createFn(),
-				opt:         []Option{WithLookup(true)},
-			},
-			wantErr:   true,
-			wantErrIs: ErrNilParameter,
-		},
-		{
-			name:       "nil underlying",
-			underlying: nil,
-			args: args{
-				createItems: createFn(),
-			},
-			wantErr:   true,
-			wantErrIs: ErrNilParameter,
-		},
-		{
-			name:       "empty items",
-			underlying: db,
-			args: args{
-				createItems: []interface{}{},
-			},
-			wantErr:   true,
-			wantErrIs: ErrInvalidParameter,
-		},
-		{
-			name:       "nil items",
-			underlying: db,
-			args: args{
-				createItems: nil,
-			},
-			wantErr:   true,
-			wantErrIs: ErrNilParameter,
-		},
-	}
-	for _, tt := range tests {
-		t.Run(tt.name, func(t *testing.T) {
-			assert, require := assert.New(t), require.New(t)
-			rw := &Db{
-				underlying: tt.underlying,
-			}
-			err := rw.CreateItems(context.Background(), tt.args.createItems, tt.args.opt...)
-			if tt.wantErr {
-				require.Error(err)
-				if tt.wantErrIs != nil {
-					assert.Truef(errors.Is(err, tt.wantErrIs), "unexpected error: %s", err.Error())
-				}
-				return
-			}
-			require.NoError(err)
-			for _, item := range tt.args.createItems {
-				u := db_test.AllocTestUser()
-				u.PublicId = item.(*db_test.TestUser).PublicId
-				err := rw.LookupByPublicId(context.Background(), &u)
-				assert.NoError(err)
-			}
-			if tt.wantOplogId != "" {
-				err = TestVerifyOplog(t, rw, tt.wantOplogId, WithOperation(oplog.OpType_OP_TYPE_CREATE), WithCreateNotBefore(10*time.Second))
-				assert.NoError(err)
-			}
-		})
-	}
-}
-
-func TestDb_DeleteItems(t *testing.T) {
-	cleanup, db, _ := TestSetup(t, "postgres")
-	defer func() {
-		err := cleanup()
-		assert.NoError(t, err)
-		err = db.Close()
-		assert.NoError(t, err)
-	}()
-
-	testOplogResourceId := testId(t)
-
-	createFn := func() []interface{} {
-		results := []interface{}{}
-		for i := 0; i < 10; i++ {
-			u := testUser(t, db, "", "", "")
-			results = append(results, u)
-		}
-		return results
-	}
-	type args struct {
-		deleteItems []interface{}
-		opt         []Option
-	}
-	tests := []struct {
-		name            string
-		underlying      *gorm.DB
-		args            args
-		wantRowsDeleted int
-		wantOplogId     string
-		wantErr         bool
-		wantErrIs       error
-	}{
-		{
-			name:       "simple",
-			underlying: db,
-			args: args{
-				deleteItems: createFn(),
-			},
-			wantRowsDeleted: 10,
-			wantErr:         false,
-		},
-		{
-			name:       "withOplog",
-			underlying: db,
-			args: args{
-				deleteItems: createFn(),
-				opt: []Option{
-					WithOplog(
-						TestWrapper(t),
-						oplog.Metadata{
-							"resource-public-id": []string{testOplogResourceId},
-							"op-type":            []string{oplog.OpType_OP_TYPE_DELETE.String()},
-						},
-					),
-				},
-			},
-			wantRowsDeleted: 10,
-			wantOplogId:     testOplogResourceId,
-			wantErr:         false,
-		},
-		{
-			name:       "bad oplog opt: nil metadata",
-			underlying: nil,
-			args: args{
-				deleteItems: createFn(),
-				opt: []Option{
-					WithOplog(
-						TestWrapper(t),
-						nil,
-					),
-				},
-			},
-			wantErr:   true,
-			wantErrIs: ErrNilParameter,
-		},
-		{
-			name:       "bad oplog opt: nil wrapper",
-			underlying: nil,
-			args: args{
-				deleteItems: createFn(),
-				opt: []Option{
-					WithOplog(
-						nil,
-						oplog.Metadata{
-							"resource-public-id": []string{"doesn't matter since wrapper is nil"},
-							"op-type":            []string{oplog.OpType_OP_TYPE_CREATE.String()},
-						},
-					),
-				},
-			},
-			wantErr:   true,
-			wantErrIs: ErrNilParameter,
-		},
-		{
-			name:       "bad opt: WithLookup",
-			underlying: nil,
-			args: args{
-				deleteItems: createFn(),
-				opt:         []Option{WithLookup(true)},
-			},
-			wantErr:   true,
-			wantErrIs: ErrNilParameter,
-		},
-		{
-			name:       "nil underlying",
-			underlying: nil,
-			args: args{
-				deleteItems: createFn(),
-			},
-			wantErr:   true,
-			wantErrIs: ErrNilParameter,
-		},
-		{
-			name:       "empty items",
-			underlying: db,
-			args: args{
-				deleteItems: []interface{}{},
-			},
-			wantErr:   true,
-			wantErrIs: ErrInvalidParameter,
-		},
-		{
-			name:       "nil items",
-			underlying: db,
-			args: args{
-				deleteItems: nil,
-			},
-			wantErr:   true,
-			wantErrIs: ErrNilParameter,
-		},
-	}
-	for _, tt := range tests {
-		t.Run(tt.name, func(t *testing.T) {
-			assert, require := assert.New(t), require.New(t)
-			rw := &Db{
-				underlying: tt.underlying,
-			}
-			rowsDeleted, err := rw.DeleteItems(context.Background(), tt.args.deleteItems, tt.args.opt...)
-			if tt.wantErr {
-				require.Error(err)
-				if tt.wantErrIs != nil {
-					assert.Truef(errors.Is(err, tt.wantErrIs), "unexpected error: %s", err.Error())
-				}
-				return
-			}
-			require.NoError(err)
-			assert.Equal(tt.wantRowsDeleted, rowsDeleted)
-			for _, item := range tt.args.deleteItems {
-				u := db_test.AllocTestUser()
-				u.PublicId = item.(*db_test.TestUser).PublicId
-				err := rw.LookupByPublicId(context.Background(), &u)
-				require.Error(err)
-				require.Truef(errors.Is(err, ErrRecordNotFound), "found item %s that should be deleted", u.PublicId)
-			}
-			if tt.wantOplogId != "" {
-				err = TestVerifyOplog(t, rw, tt.wantOplogId, WithOperation(oplog.OpType_OP_TYPE_DELETE), WithCreateNotBefore(10*time.Second))
-				assert.NoError(err)
-			}
-		})
-	}
-}
-
-func testUser(t *testing.T, conn *gorm.DB, name, email, phoneNumber string) *db_test.TestUser {
-	t.Helper()
-	assert := assert.New(t)
-=======
->>>>>>> 3e314411
 
 	createFn := func() []interface{} {
 		results := []interface{}{}
