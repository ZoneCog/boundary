package session

import (
	"context"
	"fmt"
	"testing"
	"time"

	"github.com/hashicorp/boundary/internal/auth/password"
	"github.com/hashicorp/boundary/internal/authtoken"
	authtokenStore "github.com/hashicorp/boundary/internal/authtoken/store"
	cred "github.com/hashicorp/boundary/internal/credential"
	credstatic "github.com/hashicorp/boundary/internal/credential/static"
	"github.com/hashicorp/boundary/internal/credential/vault"
	"github.com/hashicorp/boundary/internal/db"
	"github.com/hashicorp/boundary/internal/db/timestamp"
	"github.com/hashicorp/boundary/internal/errors"
	"github.com/hashicorp/boundary/internal/host/static"
	staticStore "github.com/hashicorp/boundary/internal/host/static/store"
	"github.com/hashicorp/boundary/internal/iam"
	iamStore "github.com/hashicorp/boundary/internal/iam/store"
	"github.com/hashicorp/boundary/internal/kms"
	"github.com/hashicorp/boundary/internal/oplog"
	"github.com/hashicorp/boundary/internal/perms"
	"github.com/hashicorp/boundary/internal/target"
	"github.com/hashicorp/boundary/internal/target/tcp"
	tcpStore "github.com/hashicorp/boundary/internal/target/tcp/store"
	"github.com/hashicorp/boundary/internal/types/action"
	"github.com/hashicorp/boundary/internal/types/resource"
	wrapping "github.com/hashicorp/go-kms-wrapping/v2"
	"github.com/jackc/pgconn"
	"github.com/stretchr/testify/assert"
	"github.com/stretchr/testify/require"
	"google.golang.org/protobuf/types/known/timestamppb"
)

func TestRepository_ListSession(t *testing.T) {
	t.Parallel()
	conn, _ := db.TestSetup(t, "postgres")
	const testLimit = 10
	wrapper := db.TestWrapper(t)
	iamRepo := iam.TestRepo(t, conn, wrapper)
	rw := db.New(conn)
	kms := kms.TestKms(t, conn, wrapper)
	ctx := context.Background()
	composedOf := TestSessionParams(t, conn, wrapper, iamRepo)

	listPerms := &perms.UserPermissions{
		UserId: composedOf.UserId,
		Permissions: []perms.Permission{
			{
				ScopeId:  composedOf.ProjectId,
				Resource: resource.Session,
				Action:   action.List,
			},
		},
	}
	type args struct {
		opt []Option
	}
	tests := []struct {
		name            string
		createCnt       int
		args            args
		perms           *perms.UserPermissions
		wantCnt         int
		wantErr         bool
		withConnections int
	}{
		{
			name:      "no-limit",
			createCnt: testLimit + 1,
			args: args{
				opt: []Option{WithLimit(-1)},
			},
			perms:   listPerms,
			wantCnt: testLimit + 1,
			wantErr: false,
		},
		{
			name:      "default-limit",
			createCnt: testLimit + 1,
			args:      args{},
			perms:     listPerms,
			wantCnt:   testLimit,
			wantErr:   false,
		},
		{
			name:      "custom-limit",
			createCnt: testLimit + 1,
			args: args{
				opt: []Option{WithLimit(3)},
			},
			perms:   listPerms,
			wantCnt: 3,
			wantErr: false,
		},
		{
<<<<<<< HEAD
			name:      "withProjectIds",
			createCnt: repo.defaultLimit + 1,
			args: args{
				opt: []Option{WithProjectIds([]string{composedOf.ProjectId})},
=======
			name:      "withNoPerms",
			createCnt: testLimit + 1,
			args:      args{},
			perms:     &perms.UserPermissions{},
			wantCnt:   0,
			wantErr:   false,
		},
		{
			name:      "withPermsDifferentScopeId",
			createCnt: testLimit + 1,
			args:      args{},
			perms: &perms.UserPermissions{
				Permissions: []perms.Permission{
					{
						ScopeId:  "o_thisIsNotValid",
						Resource: resource.Session,
						Action:   action.List,
					},
				},
>>>>>>> cb8a541b
			},
			wantCnt: 0,
			wantErr: false,
		},
		{
<<<<<<< HEAD
			name:      "bad-withProjectId",
			createCnt: repo.defaultLimit + 1,
			args: args{
				opt: []Option{WithProjectIds([]string{"o_thisIsNotValid"})},
=======
			name:      "withPermsNonListAction",
			createCnt: testLimit + 1,
			args:      args{},
			perms: &perms.UserPermissions{
				Permissions: []perms.Permission{
					{
						ScopeId:  composedOf.ProjectId,
						Resource: resource.Session,
						Action:   action.Read,
					},
				},
>>>>>>> cb8a541b
			},
			wantCnt: 0,
			wantErr: false,
		},
		{
			name:            "multiple-connections",
			createCnt:       testLimit + 1,
			args:            args{},
			perms:           listPerms,
			wantCnt:         testLimit,
			wantErr:         false,
			withConnections: 3,
		},
	}
	for _, tt := range tests {
		t.Run(tt.name, func(t *testing.T) {
			assert, require := assert.New(t), require.New(t)

			repo, err := NewRepository(ctx, rw, rw, kms, WithLimit(testLimit), WithPermissions(tt.perms))
			require.NoError(err)

			db.TestDeleteWhere(t, conn, func() interface{} { i := AllocSession(); return &i }(), "1=1")
			testSessions := []*Session{}
			for i := 0; i < tt.createCnt; i++ {
				s := TestSession(t, conn, wrapper, composedOf)
				_ = TestState(t, conn, s.PublicId, StatusActive)
				testSessions = append(testSessions, s)
				for i := 0; i < tt.withConnections; i++ {
					_ = TestConnection(t, conn, s.PublicId, "127.0.0.1", 22, "127.0.0.2", 23, "127.0.0.1")
				}
			}
			assert.Equal(tt.createCnt, len(testSessions))
			got, err := repo.ListSessions(context.Background(), tt.args.opt...)
			if tt.wantErr {
				require.Error(err)
				return
			}
			require.NoError(err)
			assert.Equal(tt.wantCnt, len(got))
			for i := 0; i < len(got); i++ {
				// connections should not be returned for list requests
				assert.Equal(0, len(got[i].Connections))
				for _, c := range got[i].Connections {
					assert.Equal("127.0.0.1", c.ClientTcpAddress)
					assert.Equal(uint32(22), c.ClientTcpPort)
					assert.Equal("127.0.0.2", c.EndpointTcpAddress)
					assert.Equal(uint32(23), c.EndpointTcpPort)
				}
			}
			if tt.wantCnt > 0 {
				assert.Equal(StatusActive, got[0].States[0].Status)
				assert.Equal(StatusPending, got[0].States[1].Status)
			}
		})
	}
	t.Run("withOrder", func(t *testing.T) {
		assert, require := assert.New(t), require.New(t)
		db.TestDeleteWhere(t, conn, func() interface{} { i := AllocSession(); return &i }(), "1=1")
		wantCnt := 5
		for i := 0; i < wantCnt; i++ {
			_ = TestSession(t, conn, wrapper, composedOf)
		}

		repo, err := NewRepository(ctx, rw, rw, kms, WithLimit(testLimit), WithPermissions(listPerms))
		require.NoError(err)

		got, err := repo.ListSessions(context.Background(), WithOrderByCreateTime(db.AscendingOrderBy))
		require.NoError(err)
		assert.Equal(wantCnt, len(got))

		for i := 0; i < len(got)-1; i++ {
			first := got[i].CreateTime.Timestamp.AsTime()
			second := got[i+1].CreateTime.Timestamp.AsTime()
			assert.True(first.Before(second))
		}
	})
	t.Run("onlySelf", func(t *testing.T) {
		assert, require := assert.New(t), require.New(t)
		db.TestDeleteWhere(t, conn, func() interface{} { i := AllocSession(); return &i }(), "1=1")
		wantCnt := 5
		for i := 0; i < wantCnt; i++ {
			_ = TestSession(t, conn, wrapper, composedOf)
		}
		s := TestDefaultSession(t, conn, wrapper, iamRepo)

		p := &perms.UserPermissions{
			UserId: s.UserId,
			Permissions: []perms.Permission{
				{
					ScopeId:  s.ProjectId,
					Resource: resource.Session,
					Action:   action.List,
					OnlySelf: true,
				},
			},
		}
		repo, err := NewRepository(ctx, rw, rw, kms, WithLimit(testLimit), WithPermissions(p))
		require.NoError(err)
		got, err := repo.ListSessions(context.Background(), WithUserId(s.UserId))
		require.NoError(err)
		assert.Equal(1, len(got))
		assert.Equal(s.UserId, got[0].UserId)
	})
<<<<<<< HEAD
	t.Run("withUserIdAndwithScopeId", func(t *testing.T) {
		assert, require := assert.New(t), require.New(t)
		db.TestDeleteWhere(t, conn, func() interface{} { i := AllocSession(); return &i }(), "1=1")
		wantCnt := 5
		for i := 0; i < wantCnt; i++ {
			// Scope 1 User 1
			_ = TestSession(t, conn, wrapper, composedOf)
		}
		// Scope 2 User 2
		s := TestDefaultSession(t, conn, wrapper, iamRepo)

		// Scope 1 User 2
		coDiffUser := composedOf
		coDiffUser.AuthTokenId = s.AuthTokenId
		coDiffUser.UserId = s.UserId
		wantS := TestSession(t, conn, wrapper, coDiffUser)

		got, err := repo.ListSessions(context.Background(), WithUserId(coDiffUser.UserId), WithProjectIds([]string{coDiffUser.ProjectId}))
		require.NoError(err)
		assert.Equal(1, len(got))
		assert.Equal(wantS.UserId, got[0].UserId)
		assert.Equal(wantS.ProjectId, got[0].ProjectId)
	})
	t.Run("WithSessionIds", func(t *testing.T) {
		assert, require := assert.New(t), require.New(t)
		db.TestDeleteWhere(t, conn, func() interface{} { i := AllocSession(); return &i }(), "1=1")
		testSessions := []*Session{}
		for i := 0; i < 10; i++ {
			s := TestSession(t, conn, wrapper, composedOf)
			_ = TestState(t, conn, s.PublicId, StatusActive)
			testSessions = append(testSessions, s)
		}
		assert.Equal(10, len(testSessions))
		withIds := []string{testSessions[0].PublicId, testSessions[1].PublicId}
		got, err := repo.ListSessions(context.Background(), WithSessionIds(withIds...), WithOrderByCreateTime(db.AscendingOrderBy))
		require.NoError(err)
		assert.Equal(2, len(got))
		assert.Equal(StatusActive, got[0].States[0].Status)
		assert.Equal(StatusPending, got[0].States[1].Status)
	})
=======
>>>>>>> cb8a541b
}

func TestRepository_ListSessions_Multiple_Scopes(t *testing.T) {
	t.Parallel()
	conn, _ := db.TestSetup(t, "postgres")
	wrapper := db.TestWrapper(t)
	iamRepo := iam.TestRepo(t, conn, wrapper)
	rw := db.New(conn)
	kms := kms.TestKms(t, conn, wrapper)
	ctx := context.Background()

	db.TestDeleteWhere(t, conn, func() interface{} { i := AllocSession(); return &i }(), "1=1")

	const numPerScope = 10
	var p []perms.Permission
	for i := 0; i < numPerScope; i++ {
		composedOf := TestSessionParams(t, conn, wrapper, iamRepo)
<<<<<<< HEAD
		projs = append(projs, composedOf.ProjectId)
=======
		p = append(p, perms.Permission{
			ScopeId:  composedOf.ProjectId,
			Resource: resource.Session,
			Action:   action.List,
		})
>>>>>>> cb8a541b
		s := TestSession(t, conn, wrapper, composedOf)
		_ = TestState(t, conn, s.PublicId, StatusActive)
	}

<<<<<<< HEAD
	got, err := repo.ListSessions(context.Background(), WithProjectIds(projs))
=======
	repo, err := NewRepository(ctx, rw, rw, kms, WithPermissions(&perms.UserPermissions{
		Permissions: p,
	}))
	require.NoError(t, err)
	got, err := repo.ListSessions(context.Background())
>>>>>>> cb8a541b
	require.NoError(t, err)
	assert.Equal(t, len(p), len(got))
}

func TestRepository_CreateSession(t *testing.T) {
	t.Parallel()
	conn, _ := db.TestSetup(t, "postgres")
	rw := db.New(conn)
	wrapper := db.TestWrapper(t)
	iamRepo := iam.TestRepo(t, conn, wrapper)
	kms := kms.TestKms(t, conn, wrapper)
	ctx := context.Background()
	repo, err := NewRepository(ctx, rw, rw, kms)
	require.NoError(t, err)

	workerAddresses := []string{"1.2.3.4"}
	type args struct {
		composedOf      ComposedOf
		workerAddresses []string
	}
	tests := []struct {
		name        string
		args        args
		wantErr     bool
		wantIsError errors.Code
	}{
		{
			name: "valid",
			args: args{
				composedOf:      TestSessionParams(t, conn, wrapper, iamRepo),
				workerAddresses: workerAddresses,
			},
			wantErr: false,
		},
		{
			name: "valid-with-credentials",
			args: args{
				composedOf:      testSessionCredentialParams(t, conn, wrapper, iamRepo),
				workerAddresses: workerAddresses,
			},
			wantErr: false,
		},
		{
			name: "empty-userId",
			args: args{
				composedOf: func() ComposedOf {
					c := TestSessionParams(t, conn, wrapper, iamRepo)
					c.UserId = ""
					return c
				}(),
				workerAddresses: workerAddresses,
			},
			wantErr:     true,
			wantIsError: errors.InvalidParameter,
		},
		{
			name: "empty-hostId",
			args: args{
				composedOf: func() ComposedOf {
					c := TestSessionParams(t, conn, wrapper, iamRepo)
					c.HostId = ""
					return c
				}(),
				workerAddresses: workerAddresses,
			},
			wantErr:     true,
			wantIsError: errors.InvalidParameter,
		},
		{
			name: "empty-targetId",
			args: args{
				composedOf: func() ComposedOf {
					c := TestSessionParams(t, conn, wrapper, iamRepo)
					c.TargetId = ""
					return c
				}(),
				workerAddresses: workerAddresses,
			},
			wantErr:     true,
			wantIsError: errors.InvalidParameter,
		},
		{
			name: "empty-hostSetId",
			args: args{
				composedOf: func() ComposedOf {
					c := TestSessionParams(t, conn, wrapper, iamRepo)
					c.HostSetId = ""
					return c
				}(),
				workerAddresses: workerAddresses,
			},
			wantErr:     true,
			wantIsError: errors.InvalidParameter,
		},
		{
			name: "empty-authTokenId",
			args: args{
				composedOf: func() ComposedOf {
					c := TestSessionParams(t, conn, wrapper, iamRepo)
					c.AuthTokenId = ""
					return c
				}(),
				workerAddresses: workerAddresses,
			},
			wantErr:     true,
			wantIsError: errors.InvalidParameter,
		},
		{
			name: "empty-projectId",
			args: args{
				composedOf: func() ComposedOf {
					c := TestSessionParams(t, conn, wrapper, iamRepo)
					c.ProjectId = ""
					return c
				}(),
				workerAddresses: workerAddresses,
			},
			wantErr:     true,
			wantIsError: errors.InvalidParameter,
		},
		{
			name: "empty-worker-addresses",
			args: args{
				composedOf: func() ComposedOf {
					c := TestSessionParams(t, conn, wrapper, iamRepo)
					return c
				}(),
			},
			wantErr:     true,
			wantIsError: errors.InvalidParameter,
		},
	}
	for _, tt := range tests {
		t.Run(tt.name, func(t *testing.T) {
			assert, require := assert.New(t), require.New(t)
			s := &Session{
				UserId:             tt.args.composedOf.UserId,
				HostId:             tt.args.composedOf.HostId,
				TargetId:           tt.args.composedOf.TargetId,
				HostSetId:          tt.args.composedOf.HostSetId,
				AuthTokenId:        tt.args.composedOf.AuthTokenId,
				ProjectId:          tt.args.composedOf.ProjectId,
				Endpoint:           "tcp://127.0.0.1:22",
				ExpirationTime:     tt.args.composedOf.ExpirationTime,
				ConnectionLimit:    tt.args.composedOf.ConnectionLimit,
				DynamicCredentials: tt.args.composedOf.DynamicCredentials,
				StaticCredentials:  tt.args.composedOf.StaticCredentials,
			}
			ses, privKey, err := repo.CreateSession(context.Background(), wrapper, s, tt.args.workerAddresses)
			if tt.wantErr {
				assert.Error(err)
				assert.Nil(ses)
				assert.True(errors.Match(errors.T(tt.wantIsError), err))
				return
			}
			require.NoError(err)
			assert.NotNil(ses)
			assert.NotNil(privKey)
			assert.NotNil(ses.States)
			assert.NotNil(ses.CreateTime)
			assert.NotNil(ses.States[0].StartTime)
			assert.Equal(ses.States[0].Status, StatusPending)
			keyId, err := wrapper.KeyId(context.Background())
			require.NoError(err)
			assert.Equal(keyId, ses.KeyId)
			assert.Len(ses.DynamicCredentials, len(s.DynamicCredentials))
			assert.Len(ses.StaticCredentials, len(s.StaticCredentials))
			foundSession, _, err := repo.LookupSession(context.Background(), ses.PublicId)
			assert.NoError(err)
			assert.Equal(keyId, foundSession.KeyId)

			// Account for slight offsets in nanos
			assert.True(foundSession.ExpirationTime.Timestamp.AsTime().Sub(ses.ExpirationTime.Timestamp.AsTime()) < time.Second)
			ses.ExpirationTime = foundSession.ExpirationTime

			assert.Equal(ses, foundSession)

			err = db.TestVerifyOplog(t, rw, ses.PublicId, db.WithOperation(oplog.OpType_OP_TYPE_CREATE), db.WithCreateNotBefore(10*time.Second))
			assert.Error(err)

			require.Equal(1, len(foundSession.States))
			assert.Equal(foundSession.States[0].Status, StatusPending)
			assert.Equal(s.DynamicCredentials, foundSession.DynamicCredentials)
			for _, cred := range foundSession.DynamicCredentials {
				assert.Empty(cred.CredentialId)
				assert.NotEmpty(cred.SessionId)
				assert.NotEmpty(cred.LibraryId)
				assert.NotEmpty(cred.CredentialPurpose)
			}

			assert.Equal(s.StaticCredentials, foundSession.StaticCredentials)
			for _, cred := range foundSession.StaticCredentials {
				assert.NotEmpty(cred.CredentialStaticId)
				assert.NotEmpty(cred.SessionId)
				assert.NotEmpty(cred.CredentialPurpose)
			}
		})
	}
}

func TestRepository_updateState(t *testing.T) {
	t.Parallel()
	conn, _ := db.TestSetup(t, "postgres")
	rw := db.New(conn)
	wrapper := db.TestWrapper(t)
	iamRepo := iam.TestRepo(t, conn, wrapper)
	kms := kms.TestKms(t, conn, wrapper)
	ctx := context.Background()
	repo, err := NewRepository(ctx, rw, rw, kms)
	require.NoError(t, err)

	tests := []struct {
		name                   string
		session                *Session
		newStatus              Status
		overrideSessionId      *string
		overrideSessionVersion *uint32
		wantStateCnt           int
		wantErr                bool
		wantIsError            errors.Code
	}{
		{
			name:         "canceling",
			session:      TestDefaultSession(t, conn, wrapper, iamRepo),
			newStatus:    StatusCanceling,
			wantStateCnt: 2,
			wantErr:      false,
		},
		{
			name: "closed",
			session: func() *Session {
				s := TestDefaultSession(t, conn, wrapper, iamRepo)
				_ = TestState(t, conn, s.PublicId, StatusActive)
				return s
			}(),
			newStatus:    StatusTerminated,
			wantStateCnt: 3,
			wantErr:      false,
		},
		{
			name:      "bad-version",
			session:   TestDefaultSession(t, conn, wrapper, iamRepo),
			newStatus: StatusCanceling,
			overrideSessionVersion: func() *uint32 {
				v := uint32(22)
				return &v
			}(),
			wantErr: true,
		},
		{
			name:      "empty-version",
			session:   TestDefaultSession(t, conn, wrapper, iamRepo),
			newStatus: StatusCanceling,
			overrideSessionVersion: func() *uint32 {
				v := uint32(0)
				return &v
			}(),
			wantErr:     true,
			wantIsError: errors.InvalidParameter,
		},
		{
			name:      "bad-sessionId",
			session:   TestDefaultSession(t, conn, wrapper, iamRepo),
			newStatus: StatusCanceling,
			overrideSessionId: func() *string {
				s := "s_thisIsNotValid"
				return &s
			}(),
			wantErr: true,
		},
		{
			name:      "empty-session",
			session:   TestDefaultSession(t, conn, wrapper, iamRepo),
			newStatus: StatusCanceling,
			overrideSessionId: func() *string {
				s := ""
				return &s
			}(),
			wantErr:     true,
			wantIsError: errors.InvalidParameter,
		},
	}
	for _, tt := range tests {
		t.Run(tt.name, func(t *testing.T) {
			assert, require := assert.New(t), require.New(t)
			var id string
			var version uint32
			switch {
			case tt.overrideSessionId != nil:
				id = *tt.overrideSessionId
			default:
				id = tt.session.PublicId
			}
			switch {
			case tt.overrideSessionVersion != nil:
				version = *tt.overrideSessionVersion
			default:
				version = tt.session.Version
			}

			s, ss, err := repo.updateState(context.Background(), id, version, tt.newStatus)
			if tt.wantErr {
				require.Error(err)
				assert.Truef(errors.Match(errors.T(tt.wantIsError), err), "unexpected error %s", err.Error())
				return
			}
			require.NoError(err)
			require.NotNil(s)
			require.NotNil(ss)
			assert.Equal(tt.wantStateCnt, len(ss))
			assert.Equal(tt.newStatus, ss[0].Status)
		})
	}
}

func TestRepository_transitionState(t *testing.T) {
	t.Parallel()
	conn, _ := db.TestSetup(t, "postgres")
	rw := db.New(conn)
	wrapper := db.TestWrapper(t)
	iamRepo := iam.TestRepo(t, conn, wrapper)
	kms := kms.TestKms(t, conn, wrapper)
	ctx := context.Background()
	repo, err := NewRepository(ctx, rw, rw, kms)
	require.NoError(t, err)
	tofu := TestTofu(t)

	tests := []struct {
		name        string
		session     *Session
		states      []Status
		wantErr     []bool
		wantIsError errors.Code
	}{
		{
			name:    "full valid state transition",
			session: TestDefaultSession(t, conn, wrapper, iamRepo),
			states: []Status{
				StatusPending, StatusActive, StatusCanceling, StatusTerminated,
			},
			wantErr: []bool{false, false, false, false},
		},
		{
			name:    "partial valid state transition- 1",
			session: TestDefaultSession(t, conn, wrapper, iamRepo),
			states: []Status{
				StatusPending, StatusActive, StatusTerminated,
			},
			wantErr: []bool{false, false, false, false},
		},
		{
			name:    "partial valid state transition- 2",
			session: TestDefaultSession(t, conn, wrapper, iamRepo),
			states: []Status{
				StatusPending, StatusCanceling, StatusTerminated,
			},
			wantErr: []bool{false, false, false},
		},
		{
			name:    "invalid state transition - 1",
			session: TestDefaultSession(t, conn, wrapper, iamRepo),
			states: []Status{
				StatusPending, StatusCanceling, StatusTerminated, StatusActive,
			},
			wantErr: []bool{false, false, false, true},
		},
		{
			name:    "invalid state transition - 2",
			session: TestDefaultSession(t, conn, wrapper, iamRepo),
			states: []Status{
				StatusPending, StatusCanceling, StatusActive,
			},
			wantErr: []bool{false, false, true},
		},
		{
			name:    "invalid state transition - 3",
			session: TestDefaultSession(t, conn, wrapper, iamRepo),
			states: []Status{
				StatusPending, StatusTerminated, StatusActive,
			},
			wantErr: []bool{false, false, true},
		},
	}
	for _, tt := range tests {
		t.Run(tt.name, func(t *testing.T) {
			assert, require := assert.New(t), require.New(t)
			id := tt.session.PublicId
			version := tt.session.Version
			for i, status := range tt.states {
				var s *Session
				var ss []*State
				var err error
				if status == StatusActive {
					s, ss, err = repo.ActivateSession(context.Background(), id, version, tofu)
				} else {
					s, ss, err = repo.updateState(context.Background(), id, version, status)
				}
				if tt.wantErr[i] {
					require.Error(err)
					assert.Truef(errors.Match(errors.T(tt.wantIsError), err), "unexpected error %s", err.Error())
					return
				}
				require.NoError(err)
				require.NotNil(s)
				require.NotNil(ss)
				assert.Equal(status, ss[0].Status)
				version = s.Version
			}
		})
	}
}

func TestRepository_TerminateCompletedSessions(t *testing.T) {
	t.Parallel()
	ctx := context.Background()
	conn, _ := db.TestSetup(t, "postgres")
	rw := db.New(conn)
	wrapper := db.TestWrapper(t)
	iamRepo := iam.TestRepo(t, conn, wrapper)
	kms := kms.TestKms(t, conn, wrapper)
	repo, err := NewRepository(ctx, rw, rw, kms)
	connRepo, err := NewConnectionRepository(ctx, rw, rw, kms)
	require.NoError(t, err)

	setupFn := func(limit int32, expireIn time.Duration, leaveOpen bool) *Session {
		require.NotEqualf(t, int32(0), limit, "setupFn: limit cannot be zero")
		exp := timestamppb.New(time.Now().Add(expireIn))
		composedOf := TestSessionParams(t, conn, wrapper, iamRepo)
		composedOf.ConnectionLimit = limit
		composedOf.ExpirationTime = &timestamp.Timestamp{Timestamp: exp}
		s := TestSession(t, conn, wrapper, composedOf)

		tofu := TestTofu(t)
		s, _, err = repo.ActivateSession(context.Background(), s.PublicId, s.Version, tofu)
		require.NoError(t, err)
		c := TestConnection(t, conn, s.PublicId, "127.0.0.1", 22, "127.0.0.1", 222, "127.0.0.1")
		if !leaveOpen {
			cw := CloseWith{
				ConnectionId: c.PublicId,
				BytesUp:      1,
				BytesDown:    1,
				ClosedReason: ConnectionClosedByUser,
			}
			_, err = connRepo.closeConnections(context.Background(), []CloseWith{cw})
			require.NoError(t, err)
		}
		return s
	}

	type testArgs struct {
		sessions   []*Session
		wantTermed map[string]TerminationReason
	}
	tests := []struct {
		name    string
		setup   func() testArgs
		wantErr bool
	}{
		{
			name: "sessions-with-closed-connections",
			setup: func() testArgs {
				cnt := 1
				wantTermed := map[string]TerminationReason{}
				sessions := make([]*Session, 0, 5)
				for i := 0; i < cnt; i++ {
					// make one with closed connections
					s := setupFn(1, time.Hour+1, false)
					wantTermed[s.PublicId] = ConnectionLimit
					sessions = append(sessions, s)

					// make one with connection left open
					s2 := setupFn(1, time.Hour+1, true)
					sessions = append(sessions, s2)
				}
				return testArgs{
					sessions:   sessions,
					wantTermed: wantTermed,
				}
			},
		},
		{
			name: "sessions-with-open-and-closed-connections",
			setup: func() testArgs {
				cnt := 5
				wantTermed := map[string]TerminationReason{}
				sessions := make([]*Session, 0, 5)
				for i := 0; i < cnt; i++ {
					// make one with closed connections
					s := setupFn(2, time.Hour+1, false)
					_ = TestConnection(t, conn, s.PublicId, "127.0.0.1", 22, "127.0.0.1", 222, "127.0.0.1")
					sessions = append(sessions, s)
					wantTermed[s.PublicId] = ConnectionLimit
				}
				return testArgs{
					sessions:   sessions,
					wantTermed: nil,
				}
			},
		},
		{
			name: "sessions-with-no-connections",
			setup: func() testArgs {
				cnt := 5
				sessions := make([]*Session, 0, 5)
				for i := 0; i < cnt; i++ {
					s := TestDefaultSession(t, conn, wrapper, iamRepo)
					sessions = append(sessions, s)
				}
				return testArgs{
					sessions:   sessions,
					wantTermed: nil,
				}
			},
		},
		{
			name: "sessions-with-open-connections",
			setup: func() testArgs {
				cnt := 5
				sessions := make([]*Session, 0, 5)
				for i := 0; i < cnt; i++ {
					s := setupFn(1, time.Hour+1, true)
					sessions = append(sessions, s)
				}
				return testArgs{
					sessions:   sessions,
					wantTermed: nil,
				}
			},
		},
		{
			name: "expired-sessions",
			setup: func() testArgs {
				cnt := 5
				wantTermed := map[string]TerminationReason{}
				sessions := make([]*Session, 0, 5)
				for i := 0; i < cnt; i++ {
					// make one with closed connections
					s := setupFn(1, time.Millisecond+1, false)
					// make one with connection left open
					s2 := setupFn(1, time.Millisecond+1, true)
					sessions = append(sessions, s, s2)
					wantTermed[s.PublicId] = TimedOut
				}
				return testArgs{
					sessions:   sessions,
					wantTermed: wantTermed,
				}
			},
		},
		{
			name: "canceled-sessions-with-closed-connections",
			setup: func() testArgs {
				cnt := 1
				wantTermed := map[string]TerminationReason{}
				sessions := make([]*Session, 0, 5)
				for i := 0; i < cnt; i++ {
					// make one with limit of 3 and closed connections
					s := setupFn(3, time.Hour+1, false)
					wantTermed[s.PublicId] = SessionCanceled
					sessions = append(sessions, s)

					// make one with connection left open
					s2 := setupFn(1, time.Hour+1, true)
					sessions = append(sessions, s2)

					// now cancel the sessions
					for _, ses := range sessions {
						_, err := repo.CancelSession(context.Background(), ses.PublicId, ses.Version)
						require.NoError(t, err)
					}
				}
				return testArgs{
					sessions:   sessions,
					wantTermed: wantTermed,
				}
			},
		},
		{
			name: "sessions-with-unlimited-connections",
			setup: func() testArgs {
				cnt := 5
				wantTermed := map[string]TerminationReason{}
				sessions := make([]*Session, 0, 5)
				for i := 0; i < cnt; i++ {
					// make one with unlimited connections
					s := setupFn(-1, time.Hour+1, false)
					// make one with limit of one all connections closed
					s2 := setupFn(1, time.Hour+1, false)
					sessions = append(sessions, s, s2)
					wantTermed[s2.PublicId] = ConnectionLimit
				}
				return testArgs{
					sessions:   sessions,
					wantTermed: wantTermed,
				}
			},
		},
	}
	for _, tt := range tests {
		t.Run(tt.name, func(t *testing.T) {
			assert, require := assert.New(t), require.New(t)
			db.TestDeleteWhere(t, conn, func() interface{} { i := AllocSession(); return &i }(), "1=1")
			args := tt.setup()

			got, err := repo.TerminateCompletedSessions(context.Background())
			if tt.wantErr {
				require.Error(err)
				return
			}
			assert.NoError(err)
			t.Logf("terminated: %d", got)
			var foundTerminated int
			for _, ses := range args.sessions {
				found, _, err := repo.LookupSession(context.Background(), ses.PublicId)
				require.NoError(err)
				_, shouldBeTerminated := args.wantTermed[found.PublicId]
				if shouldBeTerminated {
					if found.TerminationReason != "" {
						foundTerminated += 1
					}
					assert.Equal(args.wantTermed[found.PublicId].String(), found.TerminationReason)
					t.Logf("terminated %s has a connection limit of %d", found.PublicId, found.ConnectionLimit)
					conn, err := connRepo.ListConnectionsBySessionId(context.Background(), found.PublicId)
					require.NoError(err)
					for _, sc := range conn {
						c, cs, err := connRepo.LookupConnection(context.Background(), sc.PublicId)
						require.NoError(err)
						assert.NotEmpty(c.ClosedReason)
						for _, s := range cs {
							t.Logf("%s session %s connection state %s at %s", found.PublicId, s.ConnectionId, s.Status, s.EndTime)
						}
					}
				} else {
					t.Logf("not terminated %s has a connection limit of %d", found.PublicId, found.ConnectionLimit)
					assert.Equal("", found.TerminationReason)
					conn, err := connRepo.ListConnectionsBySessionId(context.Background(), found.PublicId)
					require.NoError(err)
					for _, sc := range conn {
						cs, err := fetchConnectionStates(context.Background(), rw, sc.PublicId)
						require.NoError(err)
						for _, s := range cs {
							t.Logf("%s session %s connection state %s at %s", found.PublicId, s.ConnectionId, s.Status, s.EndTime)
						}
					}
				}
			}
			assert.Equal(len(args.wantTermed), foundTerminated)
		})
	}
}

func TestRepository_CancelSession(t *testing.T) {
	t.Parallel()
	ctx := context.Background()
	conn, _ := db.TestSetup(t, "postgres")
	rw := db.New(conn)
	wrapper := db.TestWrapper(t)
	iamRepo := iam.TestRepo(t, conn, wrapper)
	testKms := kms.TestKms(t, conn, wrapper)
	repo, err := NewRepository(ctx, rw, rw, testKms)
	require.NoError(t, err)
	connRepo, err := NewConnectionRepository(ctx, rw, rw, testKms)
	require.NoError(t, err)
	setupFn := func() *Session {
		session := TestDefaultSession(t, conn, wrapper, iamRepo)
		_ = TestConnection(t, conn, session.PublicId, "127.0.0.1", 22, "127.0.0.1", 2222, "127.0.0.1")
		return session
	}
	tests := []struct {
		name                   string
		session                *Session
		overrideSessionId      *string
		overrideSessionVersion *uint32
		wantErr                bool
		wantIsError            errors.Code
		wantStatus             Status
	}{
		{
			name:       "valid",
			session:    setupFn(),
			wantStatus: StatusCanceling,
		},
		{
			name: "already-terminated",
			session: func() *Session {
				future := timestamppb.New(time.Now().Add(time.Hour))
				exp := &timestamp.Timestamp{Timestamp: future}
				org, proj := iam.TestScopes(t, iamRepo)

				cats := static.TestCatalogs(t, conn, proj.PublicId, 1)
				hosts := static.TestHosts(t, conn, cats[0].PublicId, 1)
				sets := static.TestSets(t, conn, cats[0].PublicId, 1)
				_ = static.TestSetMembers(t, conn, sets[0].PublicId, hosts)

				// We need to set the session connection limit to 1 so that the session
				// is terminated when the one connection is closed.
				tcpTarget := tcp.TestTarget(ctx, t, conn, proj.PublicId, "test target", target.WithSessionConnectionLimit(1))

				targetRepo, err := target.NewRepository(ctx, rw, rw, testKms)
				require.NoError(t, err)
				_, _, _, err = targetRepo.AddTargetHostSources(ctx, tcpTarget.GetPublicId(), tcpTarget.GetVersion(), []string{sets[0].PublicId})
				require.NoError(t, err)

				authMethod := password.TestAuthMethods(t, conn, org.PublicId, 1)[0]
				acct := password.TestAccount(t, conn, authMethod.GetPublicId(), "name1")
				user := iam.TestUser(t, iamRepo, org.PublicId, iam.WithAccountIds(acct.PublicId))

				authTokenRepo, err := authtoken.NewRepository(rw, rw, testKms)
				require.NoError(t, err)
				at, err := authTokenRepo.CreateAuthToken(ctx, user, acct.GetPublicId())
				require.NoError(t, err)

				expTime := timestamppb.Now()
				expTime.Seconds += int64(tcpTarget.GetSessionMaxSeconds())
				composedOf := ComposedOf{
					UserId:          user.PublicId,
					HostId:          hosts[0].PublicId,
					TargetId:        tcpTarget.GetPublicId(),
					HostSetId:       sets[0].PublicId,
					AuthTokenId:     at.PublicId,
					ProjectId:       tcpTarget.GetProjectId(),
					Endpoint:        "tcp://127.0.0.1:22",
					ExpirationTime:  &timestamp.Timestamp{Timestamp: expTime},
					ConnectionLimit: tcpTarget.GetSessionConnectionLimit(),
				}
				session := TestSession(t, conn, wrapper, composedOf, WithExpirationTime(exp))
				c := TestConnection(t, conn, session.PublicId, "127.0.0.1", 22, "127.0.0.1", 2222, "127.0.0.1")
				cw := CloseWith{
					ConnectionId: c.PublicId,
					BytesUp:      1,
					BytesDown:    1,
					ClosedReason: ConnectionClosedByUser,
				}
				_, err = CloseConnections(ctx, repo, connRepo, []CloseWith{cw})
				require.NoError(t, err)
				s, _, err := repo.LookupSession(ctx, session.PublicId)
				require.NoError(t, err)
				assert.Equal(t, StatusTerminated, s.States[0].Status)
				// The two transactions to cancel connections and terminate the session will result in version being 2, not 1
				session.Version = s.Version
				return session
			}(),
			wantStatus: StatusTerminated,
		},
		{
			name:    "bad-session-id",
			session: setupFn(),
			overrideSessionId: func() *string {
				id, err := newId()
				require.NoError(t, err)
				return &id
			}(),
			wantErr:    true,
			wantStatus: StatusCanceling,
		},
		{
			name:    "missing-session-id",
			session: setupFn(),
			overrideSessionId: func() *string {
				id := ""
				return &id
			}(),
			wantStatus:  StatusCanceling,
			wantErr:     true,
			wantIsError: errors.InvalidParameter,
		},
		{
			name:    "bad-version-id",
			session: setupFn(),
			overrideSessionVersion: func() *uint32 {
				v := uint32(101)
				return &v
			}(),
			wantStatus: StatusCanceling,
			wantErr:    true,
		},
		{
			name:    "missing-version-id",
			session: setupFn(),
			overrideSessionVersion: func() *uint32 {
				v := uint32(0)
				return &v
			}(),
			wantStatus:  StatusCanceling,
			wantErr:     true,
			wantIsError: errors.InvalidParameter,
		},
	}
	for _, tt := range tests {
		t.Run(tt.name, func(t *testing.T) {
			assert, require := assert.New(t), require.New(t)
			var id string
			var version uint32
			switch {
			case tt.overrideSessionId != nil:
				id = *tt.overrideSessionId
			default:
				id = tt.session.PublicId
			}
			switch {
			case tt.overrideSessionVersion != nil:
				version = *tt.overrideSessionVersion
			default:
				version = tt.session.Version
			}
			s, err := repo.CancelSession(ctx, id, version)
			if tt.wantErr {
				require.Error(err)
				assert.Truef(errors.Match(errors.T(tt.wantIsError), err), "unexpected error %s", err.Error())
				return
			}
			require.NoError(err)
			require.NotNil(s)
			require.NotNil(s.States)
			assert.Equal(tt.wantStatus, s.States[0].Status)

			stateCnt := len(s.States)
			origStartTime := s.States[0].StartTime
			// check idempontency
			s2, err := repo.CancelSession(context.Background(), id, version+1)
			require.NoError(err)
			require.NotNil(s2)
			require.NotNil(s2.States)
			assert.Equal(stateCnt, len(s2.States))
			assert.Equal(tt.wantStatus, s.States[0].Status)
			assert.Equal(origStartTime, s2.States[0].StartTime)
		})
	}
}

func TestRepository_CancelSessionViaFKNull(t *testing.T) {
	t.Parallel()
	conn, _ := db.TestSetup(t, "postgres")
	rw := db.New(conn)
	wrapper := db.TestWrapper(t)
	iamRepo := iam.TestRepo(t, conn, wrapper)
	kms := kms.TestKms(t, conn, wrapper)
	ctx := context.Background()
	repo, err := NewRepository(ctx, rw, rw, kms)
	require.NoError(t, err)
	setupFn := func() *Session {
		session := TestDefaultSession(t, conn, wrapper, iamRepo)
		_ = TestConnection(t, conn, session.PublicId, "127.0.0.1", 22, "127.0.0.1", 2222, "127.0.0.1")
		return session
	}
	type cancelFk struct {
		s      *Session
		fkType interface{}
	}
	tests := []struct {
		name     string
		cancelFk cancelFk
	}{
		{
			name: "UserId",
			cancelFk: func() cancelFk {
				s := setupFn()
				t := &iam.User{
					User: &iamStore.User{
						PublicId: s.UserId,
					},
				}
				return cancelFk{
					s:      s,
					fkType: t,
				}
			}(),
		},
		{
			name: "Host",
			cancelFk: func() cancelFk {
				s := setupFn()

				t := &static.Host{
					Host: &staticStore.Host{
						PublicId: s.HostId,
					},
				}
				return cancelFk{
					s:      s,
					fkType: t,
				}
			}(),
		},
		{
			name: "Target",
			cancelFk: func() cancelFk {
				s := setupFn()

				t := &tcp.Target{
					Target: &tcpStore.Target{
						PublicId: s.TargetId,
					},
				}
				return cancelFk{
					s:      s,
					fkType: t,
				}
			}(),
		},
		{
			name: "HostSet",
			cancelFk: func() cancelFk {
				s := setupFn()

				t := &static.HostSet{
					HostSet: &staticStore.HostSet{
						PublicId: s.HostSetId,
					},
				}
				return cancelFk{
					s:      s,
					fkType: t,
				}
			}(),
		},
		{
			name: "AuthToken",
			cancelFk: func() cancelFk {
				s := setupFn()

				t := &authtoken.AuthToken{
					AuthToken: &authtokenStore.AuthToken{
						PublicId: s.AuthTokenId,
					},
				}
				// override the table name so we can delete this thing, since
				// it's default table name is a non-writable view.
				t.SetTableName("auth_token")
				return cancelFk{
					s:      s,
					fkType: t,
				}
			}(),
		},
		{
			name: "Scope",
			cancelFk: func() cancelFk {
				s := setupFn()

				t := &iam.Scope{
					Scope: &iamStore.Scope{
						PublicId: s.ProjectId,
					},
				}
				return cancelFk{
					s:      s,
					fkType: t,
				}
			}(),
		},
		{
			name: "canceled-only-once",
			cancelFk: func() cancelFk {
				s := setupFn()
				var err error
				s, err = repo.CancelSession(context.Background(), s.PublicId, s.Version)
				require.NoError(t, err)
				require.Equal(t, StatusCanceling, s.States[0].Status)

				t := &static.Host{
					Host: &staticStore.Host{
						PublicId: s.HostId,
					},
				}
				return cancelFk{
					s:      s,
					fkType: t,
				}
			}(),
		},
	}
	for _, tt := range tests {
		t.Run(tt.name, func(t *testing.T) {
			assert, require := assert.New(t), require.New(t)
			s, _, err := repo.LookupSession(context.Background(), tt.cancelFk.s.PublicId)
			require.NoError(err)
			require.NotNil(s)
			require.NotNil(s.States)

			rowsDeleted, err := rw.Delete(context.Background(), tt.cancelFk.fkType)
			if err != nil {
				var pgError *pgconn.PgError
				if errors.As(err, &pgError) {
					t.Log(pgError.Message)
					t.Log(pgError.Detail)
					t.Log(pgError.Where)
					t.Log(pgError.ConstraintName)
					t.Log(pgError.TableName)
				}
			}
			require.NoError(err)
			require.Equal(1, rowsDeleted)

			s, _, err = repo.LookupSession(context.Background(), tt.cancelFk.s.PublicId)
			require.NoError(err)
			require.NotNil(s)
			require.NotNil(s.States)
			assert.Equal(StatusCanceling, s.States[0].Status)
			canceledCnt := 0
			for _, ss := range s.States {
				if ss.Status == StatusCanceling {
					canceledCnt += 1
				}
			}
			assert.Equal(1, canceledCnt)
		})
	}
}

func TestRepository_ActivateSession(t *testing.T) {
	t.Parallel()
	conn, _ := db.TestSetup(t, "postgres")
	rw := db.New(conn)
	wrapper := db.TestWrapper(t)
	iamRepo := iam.TestRepo(t, conn, wrapper)
	kms := kms.TestKms(t, conn, wrapper)
	ctx := context.Background()
	repo, err := NewRepository(ctx, rw, rw, kms)
	require.NoError(t, err)

	tofu := TestTofu(t)
	tests := []struct {
		name                   string
		session                *Session
		overrideSessionId      *string
		overrideSessionVersion *uint32
		wantErr                bool
		wantIsError            errors.Code
	}{
		{
			name:    "valid",
			session: TestDefaultSession(t, conn, wrapper, iamRepo),
			wantErr: false,
		},
		{
			name: "already-active",
			session: func() *Session {
				s := TestDefaultSession(t, conn, wrapper, iamRepo)
				activeSession, _, err := repo.ActivateSession(context.Background(), s.PublicId, s.Version, tofu)
				require.NoError(t, err)
				return activeSession
			}(),
			wantErr: true,
		},
		{
			name:    "bad-session-id",
			session: TestDefaultSession(t, conn, wrapper, iamRepo),
			overrideSessionId: func() *string {
				id, err := newId()
				require.NoError(t, err)
				return &id
			}(),
			wantErr: true,
		},
		{
			name:    "bad-session-version",
			session: TestDefaultSession(t, conn, wrapper, iamRepo),
			overrideSessionVersion: func() *uint32 {
				v := uint32(100)
				return &v
			}(),
			wantErr: true,
		},
		{
			name:    "empty-session-id",
			session: TestDefaultSession(t, conn, wrapper, iamRepo),
			overrideSessionId: func() *string {
				id := ""
				return &id
			}(),
			wantErr:     true,
			wantIsError: errors.InvalidParameter,
		},
		{
			name:    "empty-session-version",
			session: TestDefaultSession(t, conn, wrapper, iamRepo),
			overrideSessionVersion: func() *uint32 {
				v := uint32(0)
				return &v
			}(),
			wantErr:     true,
			wantIsError: errors.InvalidParameter,
		},
	}
	for _, tt := range tests {
		t.Run(tt.name, func(t *testing.T) {
			assert, require := assert.New(t), require.New(t)
			var id string
			var version uint32
			switch {
			case tt.overrideSessionId != nil:
				id = *tt.overrideSessionId
			default:
				id = tt.session.PublicId
			}
			switch {
			case tt.overrideSessionVersion != nil:
				version = *tt.overrideSessionVersion
			default:
				version = tt.session.Version
			}
			s, ss, err := repo.ActivateSession(context.Background(), id, version, tofu)
			if tt.wantErr {
				require.Error(err)
				assert.Truef(errors.Match(errors.T(tt.wantIsError), err), "unexpected error %s", err.Error())
				return
			}
			require.NoError(err)
			require.NotNil(s)
			require.NotNil(ss)
			assert.Equal(tofu, s.TofuToken)
			assert.Equal(2, len(ss))
			assert.Equal(StatusActive, ss[0].Status)
		})
		t.Run("already active", func(t *testing.T) {
			assert, require := assert.New(t), require.New(t)
			session := TestDefaultSession(t, conn, wrapper, iamRepo)
			s, ss, err := repo.ActivateSession(context.Background(), session.PublicId, 1, tofu)
			require.NoError(err)
			require.NotNil(s)
			require.NotNil(ss)
			assert.Equal(2, len(ss))
			assert.Equal(StatusActive, ss[0].Status)

			_, _, err = repo.ActivateSession(context.Background(), session.PublicId, 1, tofu)
			require.Error(err)

			_, _, err = repo.ActivateSession(context.Background(), session.PublicId, 2, tofu)
			require.Error(err)
		})
	}
}

func TestRepository_DeleteSession(t *testing.T) {
	t.Parallel()
	conn, _ := db.TestSetup(t, "postgres")
	rw := db.New(conn)
	wrapper := db.TestWrapper(t)
	iamRepo := iam.TestRepo(t, conn, wrapper)
	kms := kms.TestKms(t, conn, wrapper)
	ctx := context.Background()
	repo, err := NewRepository(ctx, rw, rw, kms)
	require.NoError(t, err)

	type args struct {
		session *Session
		opt     []Option
	}
	tests := []struct {
		name            string
		args            args
		wantRowsDeleted int
		wantErr         bool
		wantErrMsg      string
	}{
		{
			name: "valid",
			args: args{
				session: TestDefaultSession(t, conn, wrapper, iamRepo),
			},
			wantRowsDeleted: 1,
			wantErr:         false,
		},
		{
			name: "no-public-id",
			args: args{
				session: func() *Session {
					s := AllocSession()
					return &s
				}(),
			},
			wantRowsDeleted: 0,
			wantErr:         true,
			wantErrMsg:      "session.(Repository).DeleteSession: missing public id: parameter violation: error #100",
		},
		{
			name: "not-found",
			args: args{
				session: func() *Session {
					s := TestDefaultSession(t, conn, wrapper, iamRepo)
					id, err := newId()
					require.NoError(t, err)
					s.PublicId = id
					return s
				}(),
			},
			wantRowsDeleted: 0,
			wantErr:         true,
			wantErrMsg:      "db.LookupById: record not found",
		},
	}
	for _, tt := range tests {
		t.Run(tt.name, func(t *testing.T) {
			assert := assert.New(t)
			deletedRows, err := repo.DeleteSession(context.Background(), tt.args.session.PublicId, tt.args.opt...)
			if tt.wantErr {
				assert.Error(err)
				assert.Equal(0, deletedRows)
				assert.Contains(err.Error(), tt.wantErrMsg)
				err = db.TestVerifyOplog(t, rw, tt.args.session.PublicId, db.WithOperation(oplog.OpType_OP_TYPE_DELETE), db.WithCreateNotBefore(10*time.Second))
				assert.Error(err)
				assert.True(errors.IsNotFoundError(err))
				return
			}
			assert.NoError(err)
			assert.Equal(tt.wantRowsDeleted, deletedRows)
			foundSession, _, err := repo.LookupSession(context.Background(), tt.args.session.PublicId)
			assert.NoError(err)
			assert.Nil(foundSession)

			err = db.TestVerifyOplog(t, rw, tt.args.session.PublicId, db.WithOperation(oplog.OpType_OP_TYPE_DELETE), db.WithCreateNotBefore(10*time.Second))
			assert.Error(err)
		})
	}
}

func testSessionCredentialParams(t *testing.T, conn *db.DB, wrapper wrapping.Wrapper, iamRepo *iam.Repository) ComposedOf {
	t.Helper()
	params := TestSessionParams(t, conn, wrapper, iamRepo)
	require := require.New(t)
	rw := db.New(conn)

	ctx := context.Background()

	kms := kms.TestKms(t, conn, wrapper)
	targetRepo, err := target.NewRepository(ctx, rw, rw, kms)
	require.NoError(err)
	tar, _, _, err := targetRepo.LookupTarget(ctx, params.TargetId)
	require.NoError(err)
	require.NotNil(tar)

	vaultStore := vault.TestCredentialStores(t, conn, wrapper, params.ProjectId, 1)[0]
	libIds := vault.TestCredentialLibraries(t, conn, wrapper, vaultStore.GetPublicId(), 2)

	staticStore := credstatic.TestCredentialStore(t, conn, wrapper, params.ProjectId)
	upCreds := credstatic.TestUsernamePasswordCredentials(t, conn, wrapper, "u", "p", staticStore.GetPublicId(), params.ProjectId, 2)

	ids := target.CredentialSources{
		BrokeredCredentialIds: []string{libIds[0].GetPublicId(), libIds[1].GetPublicId(), upCreds[0].GetPublicId(), upCreds[1].GetPublicId()},
	}
	_, _, _, err = targetRepo.AddTargetCredentialSources(ctx, tar.GetPublicId(), tar.GetVersion(), ids)
	require.NoError(err)
	dynamicCreds := []*DynamicCredential{
		NewDynamicCredential(libIds[0].GetPublicId(), cred.BrokeredPurpose),
		NewDynamicCredential(libIds[1].GetPublicId(), cred.BrokeredPurpose),
	}
	params.DynamicCredentials = dynamicCreds

	staticCreds := []*StaticCredential{
		NewStaticCredential(upCreds[0].GetPublicId(), cred.BrokeredPurpose),
		NewStaticCredential(upCreds[1].GetPublicId(), cred.BrokeredPurpose),
	}
	params.StaticCredentials = staticCreds
	return params
}

func TestRepository_deleteTargetFKey(t *testing.T) {
	conn, _ := db.TestSetup(t, "postgres")
	rw := db.New(conn)
	wrapper := db.TestWrapper(t)
	iamRepo := iam.TestRepo(t, conn, wrapper)
	kms := kms.TestKms(t, conn, wrapper)
	ctx := context.Background()
	repo, err := NewRepository(ctx, rw, rw, kms)
	targetRepo, err := target.NewRepository(ctx, rw, rw, kms)
	require.NoError(t, err)

	tests := []struct {
		name  string
		state Status
	}{
		{
			name:  "Delete target for terminated session",
			state: StatusTerminated,
		},
		{
			name:  "Delete target for canceling session",
			state: StatusCanceling,
		},
		{
			name:  "Delete target for active session",
			state: StatusActive,
		},
	}
	for _, tt := range tests {
		t.Run(tt.name, func(t *testing.T) {
			assert, require := assert.New(t), require.New(t)

			c := TestSessionParams(t, conn, wrapper, iamRepo)
			sesh := TestSession(t, conn, wrapper, c)

			s := TestState(t, conn, sesh.PublicId, tt.state)
			assert.Equal(tt.state, s.Status)

			// Delete target associated with session; ensure target deletion with no state violations
			rows, err := targetRepo.DeleteTarget(context.Background(), c.TargetId)
			require.NoError(err)
			assert.Equal(1, rows)
			foundSession, _, err := repo.LookupSession(context.Background(), sesh.PublicId)
			assert.NoError(err)
			assert.Empty(foundSession.TargetId)
		})
	}
}

func TestRepository_deleteTerminated(t *testing.T) {
	ctx := context.Background()
	conn, _ := db.TestSetup(t, "postgres")
	rw := db.New(conn)
	wrapper := db.TestWrapper(t)
	iamRepo := iam.TestRepo(t, conn, wrapper)
	kms := kms.TestKms(t, conn, wrapper)
	repo, err := NewRepository(ctx, rw, rw, kms)
	composedOf := TestSessionParams(t, conn, wrapper, iamRepo)

	cases := []struct {
		sessionCount   int
		terminateCount int
		threshold      time.Duration
		expected       int
	}{
		{
			0,
			0,
			time.Nanosecond,
			0,
		},
		{
			1,
			1,
			time.Nanosecond,
			1,
		},
		{
			1,
			1,
			time.Hour,
			0,
		},
		{
			10,
			10,
			time.Nanosecond,
			10,
		},
		{
			10,
			4,
			time.Nanosecond,
			4,
		},
		{
			10,
			0,
			time.Nanosecond,
			0,
		},
		{
			10,
			10,
			time.Hour,
			0,
		},
	}

	for _, tc := range cases {
		t.Run(fmt.Sprintf("%d_%d_%s", tc.sessionCount, tc.terminateCount, tc.threshold), func(t *testing.T) {
			t.Cleanup(func() {
				sdb, err := conn.SqlDB(ctx)
				require.NoError(t, err)
				_, err = sdb.Exec(`delete from session;`)
				require.NoError(t, err)
			})

			for i := 0; i < tc.sessionCount; i++ {
				s := TestSession(t, conn, wrapper, composedOf)
				if i < tc.terminateCount {
					_, err = repo.CancelSession(ctx, s.PublicId, s.Version)
					require.NoError(t, err)
				}

			}
			c, err := repo.TerminateCompletedSessions(ctx)
			require.NoError(t, err)
			assert.Equal(t, tc.terminateCount, c)

			c, err = repo.deleteSessionsTerminatedBefore(ctx, tc.threshold)
			require.NoError(t, err)
			assert.Equal(t, tc.expected, c)
		})
	}
<<<<<<< HEAD
}

func TestFetchAuthzProtectedSessionsByScopes(t *testing.T) {
	conn, _ := db.TestSetup(t, "postgres")
	ctx := context.Background()
	wrapper := db.TestWrapper(t)
	iamRepo := iam.TestRepo(t, conn, wrapper)
	rw := db.New(conn)
	kms := kms.TestKms(t, conn, wrapper)
	repo, err := NewRepository(rw, rw, kms)
	require.NoError(t, err)
	composedOf := TestSessionParams(t, conn, wrapper, iamRepo)

	_, pWithOtherSessions := iam.TestScopes(t, iamRepo)

	hcOther := static.TestCatalogs(t, conn, pWithOtherSessions.GetPublicId(), 1)[0]
	hsOther := static.TestSets(t, conn, hcOther.GetPublicId(), 1)[0]
	hOther := static.TestHosts(t, conn, hcOther.GetPublicId(), 1)[0]
	static.TestSetMembers(t, conn, hsOther.GetPublicId(), []*static.Host{hOther})
	tarOther := tcp.TestTarget(ctx, t, conn, pWithOtherSessions.GetPublicId(), "test", target.WithHostSources([]string{hsOther.GetPublicId()}))

	composedOfOther := ComposedOf{
		UserId:      composedOf.UserId,
		HostId:      hOther.GetPublicId(),
		TargetId:    tarOther.GetPublicId(),
		HostSetId:   hsOther.GetPublicId(),
		AuthTokenId: composedOf.AuthTokenId,
		ProjectId:   pWithOtherSessions.GetPublicId(),
		Endpoint:    "tcp://127.0.0.1:22",
	}

	type testCase struct {
		name              string
		createCnt         int
		terminateCnt      int
		otherCnt          int
		otherTerminateCnt int
		opts              []Option
		reqScopes         []string
		wantCnt           int
		wantOtherCnt      int
		wantErr           bool
	}

	cases := []testCase{
		{
			name:      "NonTerminated/none",
			createCnt: 0,
			reqScopes: []string{composedOf.ProjectId},
			wantCnt:   0,
			wantErr:   false,
		},
		{
			name:      "NonTerminated/one",
			createCnt: 1,
			reqScopes: []string{composedOf.ProjectId},
			wantCnt:   1,
			wantErr:   false,
		},
		{
			name:      "NonTerminated/many",
			createCnt: 5,
			reqScopes: []string{composedOf.ProjectId},
			wantCnt:   5,
			wantErr:   false,
		},
		{
			name:         "NonTerminated/many one terminated",
			createCnt:    5,
			terminateCnt: 1,
			reqScopes:    []string{composedOf.ProjectId},
			wantCnt:      4,
			wantErr:      false,
		},
		{
			name:         "NonTerminated/many terminated",
			createCnt:    5,
			terminateCnt: 3,
			reqScopes:    []string{composedOf.ProjectId},
			wantCnt:      2,
			wantErr:      false,
		},
		{
			name:         "NonTerminated/many multiple projects",
			createCnt:    5,
			terminateCnt: 3,
			reqScopes:    []string{composedOf.ProjectId, composedOfOther.ProjectId},
			wantCnt:      2,
			wantErr:      false,
		},
		{
			name:              "NonTerminated/many multiple projects",
			createCnt:         5,
			terminateCnt:      3,
			otherCnt:          3,
			otherTerminateCnt: 1,
			reqScopes:         []string{composedOf.ProjectId, composedOfOther.ProjectId},
			wantCnt:           2,
			wantOtherCnt:      2,
			wantErr:           false,
		},
		{
			name:              "NonTerminated/no projects",
			createCnt:         2,
			terminateCnt:      1,
			otherCnt:          2,
			otherTerminateCnt: 1,
			reqScopes:         []string{},
			wantErr:           true,
		},
		{
			name:      "none",
			opts:      []Option{WithTerminated(true)},
			createCnt: 0,
			reqScopes: []string{composedOf.ProjectId},
			wantCnt:   0,
			wantErr:   false,
		},
		{
			name:      "one",
			opts:      []Option{WithTerminated(true)},
			createCnt: 1,
			reqScopes: []string{composedOf.ProjectId},
			wantCnt:   1,
			wantErr:   false,
		},
		{
			name:      "many",
			opts:      []Option{WithTerminated(true)},
			createCnt: 5,
			reqScopes: []string{composedOf.ProjectId},
			wantCnt:   5,
			wantErr:   false,
		},
		{
			name:         "many one terminated",
			opts:         []Option{WithTerminated(true)},
			createCnt:    5,
			terminateCnt: 1,
			reqScopes:    []string{composedOf.ProjectId},
			wantCnt:      5,
			wantErr:      false,
		},
		{
			name:         "many terminated",
			opts:         []Option{WithTerminated(true)},
			createCnt:    5,
			terminateCnt: 3,
			reqScopes:    []string{composedOf.ProjectId},
			wantCnt:      5,
			wantErr:      false,
		},
		{
			name:         "many multiple projects",
			opts:         []Option{WithTerminated(true)},
			createCnt:    5,
			terminateCnt: 3,
			reqScopes:    []string{composedOf.ProjectId, composedOfOther.ProjectId},
			wantCnt:      5,
			wantErr:      false,
		},
		{
			name:              "many multiple projects",
			opts:              []Option{WithTerminated(true)},
			createCnt:         5,
			terminateCnt:      3,
			otherCnt:          3,
			otherTerminateCnt: 1,
			reqScopes:         []string{composedOf.ProjectId, composedOfOther.ProjectId},
			wantCnt:           5,
			wantOtherCnt:      3,
			wantErr:           false,
		},
		{
			name:              "no projects",
			opts:              []Option{WithTerminated(true)},
			createCnt:         2,
			terminateCnt:      1,
			otherCnt:          2,
			otherTerminateCnt: 1,
			reqScopes:         []string{},
			wantErr:           true,
		},
	}
	for _, tt := range cases {
		t.Run(tt.name, func(t *testing.T) {
			assert, require := assert.New(t), require.New(t)
			db.TestDeleteWhere(t, conn, func() interface{} { i := AllocSession(); return &i }(), "1=1")

			testSessions := []*Session{}
			for i := 0; i < tt.createCnt; i++ {
				s := TestSession(t, conn, wrapper, composedOf)
				_ = TestState(t, conn, s.PublicId, StatusActive)
				testSessions = append(testSessions, s)
			}
			for i := 0; i < tt.terminateCnt; i++ {
				_, err := repo.CancelSession(ctx, testSessions[i].PublicId, testSessions[i].Version)
				require.NoError(err)
			}
			terminated, err := repo.TerminateCompletedSessions(ctx)
			require.NoError(err)
			require.Equal(tt.terminateCnt, terminated)

			otherTestSessions := []*Session{}
			for i := 0; i < tt.otherCnt; i++ {
				s := TestSession(t, conn, wrapper, composedOfOther)
				_ = TestState(t, conn, s.PublicId, StatusActive)
				otherTestSessions = append(otherTestSessions, s)
			}
			for i := 0; i < tt.otherTerminateCnt; i++ {
				_, err := repo.CancelSession(ctx, otherTestSessions[i].PublicId, otherTestSessions[i].Version)
				require.NoError(err)
			}
			terminated, err = repo.TerminateCompletedSessions(ctx)
			require.NoError(err)
			require.Equal(tt.otherTerminateCnt, terminated)

			assert.Equal(tt.otherCnt, len(otherTestSessions))

			got, err := repo.fetchAuthzProtectedSessionsByProject(ctx, tt.reqScopes, tt.opts...)
			if tt.wantErr {
				require.Error(err)
				return
			}
			require.NoError(err)
			assert.Equal(tt.wantCnt, len(got[composedOf.ProjectId]))
			assert.Equal(tt.wantOtherCnt, len(got[composedOfOther.ProjectId]))
		})
	}
=======
>>>>>>> cb8a541b
}<|MERGE_RESOLUTION|>--- conflicted
+++ resolved
@@ -96,12 +96,6 @@
 			wantErr: false,
 		},
 		{
-<<<<<<< HEAD
-			name:      "withProjectIds",
-			createCnt: repo.defaultLimit + 1,
-			args: args{
-				opt: []Option{WithProjectIds([]string{composedOf.ProjectId})},
-=======
 			name:      "withNoPerms",
 			createCnt: testLimit + 1,
 			args:      args{},
@@ -121,18 +115,11 @@
 						Action:   action.List,
 					},
 				},
->>>>>>> cb8a541b
 			},
 			wantCnt: 0,
 			wantErr: false,
 		},
 		{
-<<<<<<< HEAD
-			name:      "bad-withProjectId",
-			createCnt: repo.defaultLimit + 1,
-			args: args{
-				opt: []Option{WithProjectIds([]string{"o_thisIsNotValid"})},
-=======
 			name:      "withPermsNonListAction",
 			createCnt: testLimit + 1,
 			args:      args{},
@@ -144,7 +131,6 @@
 						Action:   action.Read,
 					},
 				},
->>>>>>> cb8a541b
 			},
 			wantCnt: 0,
 			wantErr: false,
@@ -248,49 +234,6 @@
 		assert.Equal(1, len(got))
 		assert.Equal(s.UserId, got[0].UserId)
 	})
-<<<<<<< HEAD
-	t.Run("withUserIdAndwithScopeId", func(t *testing.T) {
-		assert, require := assert.New(t), require.New(t)
-		db.TestDeleteWhere(t, conn, func() interface{} { i := AllocSession(); return &i }(), "1=1")
-		wantCnt := 5
-		for i := 0; i < wantCnt; i++ {
-			// Scope 1 User 1
-			_ = TestSession(t, conn, wrapper, composedOf)
-		}
-		// Scope 2 User 2
-		s := TestDefaultSession(t, conn, wrapper, iamRepo)
-
-		// Scope 1 User 2
-		coDiffUser := composedOf
-		coDiffUser.AuthTokenId = s.AuthTokenId
-		coDiffUser.UserId = s.UserId
-		wantS := TestSession(t, conn, wrapper, coDiffUser)
-
-		got, err := repo.ListSessions(context.Background(), WithUserId(coDiffUser.UserId), WithProjectIds([]string{coDiffUser.ProjectId}))
-		require.NoError(err)
-		assert.Equal(1, len(got))
-		assert.Equal(wantS.UserId, got[0].UserId)
-		assert.Equal(wantS.ProjectId, got[0].ProjectId)
-	})
-	t.Run("WithSessionIds", func(t *testing.T) {
-		assert, require := assert.New(t), require.New(t)
-		db.TestDeleteWhere(t, conn, func() interface{} { i := AllocSession(); return &i }(), "1=1")
-		testSessions := []*Session{}
-		for i := 0; i < 10; i++ {
-			s := TestSession(t, conn, wrapper, composedOf)
-			_ = TestState(t, conn, s.PublicId, StatusActive)
-			testSessions = append(testSessions, s)
-		}
-		assert.Equal(10, len(testSessions))
-		withIds := []string{testSessions[0].PublicId, testSessions[1].PublicId}
-		got, err := repo.ListSessions(context.Background(), WithSessionIds(withIds...), WithOrderByCreateTime(db.AscendingOrderBy))
-		require.NoError(err)
-		assert.Equal(2, len(got))
-		assert.Equal(StatusActive, got[0].States[0].Status)
-		assert.Equal(StatusPending, got[0].States[1].Status)
-	})
-=======
->>>>>>> cb8a541b
 }
 
 func TestRepository_ListSessions_Multiple_Scopes(t *testing.T) {
@@ -308,28 +251,20 @@
 	var p []perms.Permission
 	for i := 0; i < numPerScope; i++ {
 		composedOf := TestSessionParams(t, conn, wrapper, iamRepo)
-<<<<<<< HEAD
-		projs = append(projs, composedOf.ProjectId)
-=======
 		p = append(p, perms.Permission{
 			ScopeId:  composedOf.ProjectId,
 			Resource: resource.Session,
 			Action:   action.List,
 		})
->>>>>>> cb8a541b
 		s := TestSession(t, conn, wrapper, composedOf)
 		_ = TestState(t, conn, s.PublicId, StatusActive)
 	}
 
-<<<<<<< HEAD
-	got, err := repo.ListSessions(context.Background(), WithProjectIds(projs))
-=======
 	repo, err := NewRepository(ctx, rw, rw, kms, WithPermissions(&perms.UserPermissions{
 		Permissions: p,
 	}))
 	require.NoError(t, err)
 	got, err := repo.ListSessions(context.Background())
->>>>>>> cb8a541b
 	require.NoError(t, err)
 	assert.Equal(t, len(p), len(got))
 }
@@ -1722,236 +1657,4 @@
 			assert.Equal(t, tc.expected, c)
 		})
 	}
-<<<<<<< HEAD
-}
-
-func TestFetchAuthzProtectedSessionsByScopes(t *testing.T) {
-	conn, _ := db.TestSetup(t, "postgres")
-	ctx := context.Background()
-	wrapper := db.TestWrapper(t)
-	iamRepo := iam.TestRepo(t, conn, wrapper)
-	rw := db.New(conn)
-	kms := kms.TestKms(t, conn, wrapper)
-	repo, err := NewRepository(rw, rw, kms)
-	require.NoError(t, err)
-	composedOf := TestSessionParams(t, conn, wrapper, iamRepo)
-
-	_, pWithOtherSessions := iam.TestScopes(t, iamRepo)
-
-	hcOther := static.TestCatalogs(t, conn, pWithOtherSessions.GetPublicId(), 1)[0]
-	hsOther := static.TestSets(t, conn, hcOther.GetPublicId(), 1)[0]
-	hOther := static.TestHosts(t, conn, hcOther.GetPublicId(), 1)[0]
-	static.TestSetMembers(t, conn, hsOther.GetPublicId(), []*static.Host{hOther})
-	tarOther := tcp.TestTarget(ctx, t, conn, pWithOtherSessions.GetPublicId(), "test", target.WithHostSources([]string{hsOther.GetPublicId()}))
-
-	composedOfOther := ComposedOf{
-		UserId:      composedOf.UserId,
-		HostId:      hOther.GetPublicId(),
-		TargetId:    tarOther.GetPublicId(),
-		HostSetId:   hsOther.GetPublicId(),
-		AuthTokenId: composedOf.AuthTokenId,
-		ProjectId:   pWithOtherSessions.GetPublicId(),
-		Endpoint:    "tcp://127.0.0.1:22",
-	}
-
-	type testCase struct {
-		name              string
-		createCnt         int
-		terminateCnt      int
-		otherCnt          int
-		otherTerminateCnt int
-		opts              []Option
-		reqScopes         []string
-		wantCnt           int
-		wantOtherCnt      int
-		wantErr           bool
-	}
-
-	cases := []testCase{
-		{
-			name:      "NonTerminated/none",
-			createCnt: 0,
-			reqScopes: []string{composedOf.ProjectId},
-			wantCnt:   0,
-			wantErr:   false,
-		},
-		{
-			name:      "NonTerminated/one",
-			createCnt: 1,
-			reqScopes: []string{composedOf.ProjectId},
-			wantCnt:   1,
-			wantErr:   false,
-		},
-		{
-			name:      "NonTerminated/many",
-			createCnt: 5,
-			reqScopes: []string{composedOf.ProjectId},
-			wantCnt:   5,
-			wantErr:   false,
-		},
-		{
-			name:         "NonTerminated/many one terminated",
-			createCnt:    5,
-			terminateCnt: 1,
-			reqScopes:    []string{composedOf.ProjectId},
-			wantCnt:      4,
-			wantErr:      false,
-		},
-		{
-			name:         "NonTerminated/many terminated",
-			createCnt:    5,
-			terminateCnt: 3,
-			reqScopes:    []string{composedOf.ProjectId},
-			wantCnt:      2,
-			wantErr:      false,
-		},
-		{
-			name:         "NonTerminated/many multiple projects",
-			createCnt:    5,
-			terminateCnt: 3,
-			reqScopes:    []string{composedOf.ProjectId, composedOfOther.ProjectId},
-			wantCnt:      2,
-			wantErr:      false,
-		},
-		{
-			name:              "NonTerminated/many multiple projects",
-			createCnt:         5,
-			terminateCnt:      3,
-			otherCnt:          3,
-			otherTerminateCnt: 1,
-			reqScopes:         []string{composedOf.ProjectId, composedOfOther.ProjectId},
-			wantCnt:           2,
-			wantOtherCnt:      2,
-			wantErr:           false,
-		},
-		{
-			name:              "NonTerminated/no projects",
-			createCnt:         2,
-			terminateCnt:      1,
-			otherCnt:          2,
-			otherTerminateCnt: 1,
-			reqScopes:         []string{},
-			wantErr:           true,
-		},
-		{
-			name:      "none",
-			opts:      []Option{WithTerminated(true)},
-			createCnt: 0,
-			reqScopes: []string{composedOf.ProjectId},
-			wantCnt:   0,
-			wantErr:   false,
-		},
-		{
-			name:      "one",
-			opts:      []Option{WithTerminated(true)},
-			createCnt: 1,
-			reqScopes: []string{composedOf.ProjectId},
-			wantCnt:   1,
-			wantErr:   false,
-		},
-		{
-			name:      "many",
-			opts:      []Option{WithTerminated(true)},
-			createCnt: 5,
-			reqScopes: []string{composedOf.ProjectId},
-			wantCnt:   5,
-			wantErr:   false,
-		},
-		{
-			name:         "many one terminated",
-			opts:         []Option{WithTerminated(true)},
-			createCnt:    5,
-			terminateCnt: 1,
-			reqScopes:    []string{composedOf.ProjectId},
-			wantCnt:      5,
-			wantErr:      false,
-		},
-		{
-			name:         "many terminated",
-			opts:         []Option{WithTerminated(true)},
-			createCnt:    5,
-			terminateCnt: 3,
-			reqScopes:    []string{composedOf.ProjectId},
-			wantCnt:      5,
-			wantErr:      false,
-		},
-		{
-			name:         "many multiple projects",
-			opts:         []Option{WithTerminated(true)},
-			createCnt:    5,
-			terminateCnt: 3,
-			reqScopes:    []string{composedOf.ProjectId, composedOfOther.ProjectId},
-			wantCnt:      5,
-			wantErr:      false,
-		},
-		{
-			name:              "many multiple projects",
-			opts:              []Option{WithTerminated(true)},
-			createCnt:         5,
-			terminateCnt:      3,
-			otherCnt:          3,
-			otherTerminateCnt: 1,
-			reqScopes:         []string{composedOf.ProjectId, composedOfOther.ProjectId},
-			wantCnt:           5,
-			wantOtherCnt:      3,
-			wantErr:           false,
-		},
-		{
-			name:              "no projects",
-			opts:              []Option{WithTerminated(true)},
-			createCnt:         2,
-			terminateCnt:      1,
-			otherCnt:          2,
-			otherTerminateCnt: 1,
-			reqScopes:         []string{},
-			wantErr:           true,
-		},
-	}
-	for _, tt := range cases {
-		t.Run(tt.name, func(t *testing.T) {
-			assert, require := assert.New(t), require.New(t)
-			db.TestDeleteWhere(t, conn, func() interface{} { i := AllocSession(); return &i }(), "1=1")
-
-			testSessions := []*Session{}
-			for i := 0; i < tt.createCnt; i++ {
-				s := TestSession(t, conn, wrapper, composedOf)
-				_ = TestState(t, conn, s.PublicId, StatusActive)
-				testSessions = append(testSessions, s)
-			}
-			for i := 0; i < tt.terminateCnt; i++ {
-				_, err := repo.CancelSession(ctx, testSessions[i].PublicId, testSessions[i].Version)
-				require.NoError(err)
-			}
-			terminated, err := repo.TerminateCompletedSessions(ctx)
-			require.NoError(err)
-			require.Equal(tt.terminateCnt, terminated)
-
-			otherTestSessions := []*Session{}
-			for i := 0; i < tt.otherCnt; i++ {
-				s := TestSession(t, conn, wrapper, composedOfOther)
-				_ = TestState(t, conn, s.PublicId, StatusActive)
-				otherTestSessions = append(otherTestSessions, s)
-			}
-			for i := 0; i < tt.otherTerminateCnt; i++ {
-				_, err := repo.CancelSession(ctx, otherTestSessions[i].PublicId, otherTestSessions[i].Version)
-				require.NoError(err)
-			}
-			terminated, err = repo.TerminateCompletedSessions(ctx)
-			require.NoError(err)
-			require.Equal(tt.otherTerminateCnt, terminated)
-
-			assert.Equal(tt.otherCnt, len(otherTestSessions))
-
-			got, err := repo.fetchAuthzProtectedSessionsByProject(ctx, tt.reqScopes, tt.opts...)
-			if tt.wantErr {
-				require.Error(err)
-				return
-			}
-			require.NoError(err)
-			assert.Equal(tt.wantCnt, len(got[composedOf.ProjectId]))
-			assert.Equal(tt.wantOtherCnt, len(got[composedOfOther.ProjectId]))
-		})
-	}
-=======
->>>>>>> cb8a541b
 }